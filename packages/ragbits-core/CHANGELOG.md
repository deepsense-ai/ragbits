--- conflicted
+++ resolved
@@ -13,11 +13,8 @@
 - Add message update functions to BasePrompt (#648)
 - Add Logfire integration to handle traces and metrics (#642)
 - Clean up Overloads for Prompt (#650)
-<<<<<<< HEAD
 - Make ToolCall importable from ragbits.core.llms (#688)
-=======
 - Support all metric types (#615)
->>>>>>> f0765e37
 
 ## 1.0.0 (2025-06-04)
 
