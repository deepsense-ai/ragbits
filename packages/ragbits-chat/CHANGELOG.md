# CHANGELOG

## Unreleased

<<<<<<< HEAD
- Chat options (#692)
=======
- added synchronous and asynchronous Python api client
>>>>>>> f0fe8b18
- Live updates support markdown (#684)
- Added custom styling for multiline and inline-code (#668)
- Changed toggling darkmode for tailwind class selector (#668)
- Loading indicator, delayed message buttons, integrated abort controller (#641)
- Added Eslint, Prettier & CI/CD for Ragbits API Clients (#604)
- Excluded API connection logic to 2 modules: ragbits-api-client and ragbits-api-client-react which implements hooks for ragbits-api-client (#582)
- CI/CD changes for new directory structure (#582)
- Move form definitions to JSONSchema (#616)
- Allow UI cutomization using config endpoint (#643)
- Add support for live updates and followup messages (#654)
- Fix invalid context structure in requests from FE (#663)
- Arrow Up and Arrow Down now cycle through sent messages in a terminal-like style (#667)
- Fix followup messages not sending (#680)
- Improve typing of TypeScript libraries (#681)
- Add debug panel with debug_mode field in config (#689)
- Restore relative URL handling for UI build (#699)

## 1.0.0 (2025-06-04)

### Changed

- ragbits-core updated to version v1.0.0

## 0.20.1 (2025-06-04)

### Changed

- ragbits-core updated to version v0.20.1

## 0.20.0 (2025-06-03)

### Changed

- ragbits-core updated to version v0.20.0

- remove HeroUI Pro components (#557)
- refactor UI components to allow modifications (#579)
- Add setup method to ChatInterface (#586)
- Rebuild UI with new dependencies (#589)

## 0.19.1 (2025-05-27)

### Changed

- ragbits-core updated to version v0.19.1

- fix: dont import all persistence strategies in base file (#584)

## 0.19.0 (2025-05-27)

### Changed

- ragbits-core updated to version v0.19.0

- Add persistance component to save chat interactions from ragbits-chat (#556)
- Add conversation_id parameter to chat interface context (#556)
- Add uvicorn to dependencies (#578)
- Remove HeroUI Pro components (#557)

## 0.18.0 (2025-05-22)

### Changed

- ragbits-core updated to version v0.18.0

- updated ui build (#553)
- api integration improvements + history context changes (#552)
- feedback form integration (#540)

## 0.17.1 (2025-05-09)

### Changed

- ragbits-core updated to version v0.17.1

## 0.17.0 (2025-05-06)

### Changed

- ragbits-core updated to version v0.17.0

## 0.16.0 (2025-04-29)

### Changed

- ragbits-core updated to version v0.16.0

## 0.15.0 (2025-04-28)

### Changed

- ragbits-core updated to version v0.15.0

### Added

- Added support for state updates in chat interfaces with automatic signature generation (#537).

## 0.14.0 (2025-04-22)

### Changed

- ragbits-core updated to version v0.14.0

## 0.13.0 (2025-04-02)

### Changed

- ragbits-core updated to version v0.13.0

## 0.12.0 (2025-03-25)

### Changed

- ragbits-core updated to version v0.12.0

## 0.11.0 (2025-03-25)

### Changed

- ragbits-core updated to version v0.11.0

## 0.10.2 (2025-03-21)

### Changed

- ragbits-core updated to version v0.10.2

## 0.10.1 (2025-03-19)

### Changed

- ragbits-core updated to version v0.10.1

## 0.10.0 (2025-03-17)

### Changed

- ragbits-core updated to version v0.10.0

## 0.9.0 (2025-02-25)

### Changed

- ragbits-core updated to version v0.9.0
- Add support to persisting history of conversations using sqlalchemy (#354).

## 0.8.0 (2025-01-29)

### Changed

- ragbits-core updated to version v0.8.0

## 0.7.0 (2025-01-21)

### Changed

- ragbits-core updated to version v0.7.0

### Added

- Initial release of the package (#271).
- Added last message recontextualization (#271).<|MERGE_RESOLUTION|>--- conflicted
+++ resolved
@@ -2,11 +2,8 @@
 
 ## Unreleased
 
-<<<<<<< HEAD
 - Chat options (#692)
-=======
 - added synchronous and asynchronous Python api client
->>>>>>> f0fe8b18
 - Live updates support markdown (#684)
 - Added custom styling for multiline and inline-code (#668)
 - Changed toggling darkmode for tailwind class selector (#668)
