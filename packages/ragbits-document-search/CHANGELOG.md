# CHANGELOG

## Unreleased

<<<<<<< HEAD
- Remove obsolete ImageDescriber and llm from UnstructuredImageProvider
=======
- Remove obsolete ImageDescriber and llm from UnstructuredImageProvider (#430)
- Make SourceError and its subclasses picklable (#435)
>>>>>>> a99918ee

## 0.10.1 (2025-03-19)

### Changed

- ragbits-core updated to version v0.10.1

- BREAKING CHANGE: Renamed HttpSource to WebSource and changed property names (#420)
- Better error distinction for WebSource (#421)

## 0.10.0 (2025-03-17)

### Changed

- ragbits-core updated to version v0.10.0

- BREAKING CHANGE: Processing strategies refactored to ingest strategies (#394)
- Compatibility with the new Vector Store interface from ragbits-core (#288)
- Fix docstring formatting to resolve Griffe warnings
- Introduce intermediate image elements (#139)
- Add HTTP source type, which downloads a file from the provided URL (#397)

 - added traceable

## 0.9.0 (2025-02-25)

### Changed

- ragbits-core updated to version v0.9.0
- Add MultiQueryRetrieval (#311).
- Add AWS S3 source integration (#339).
- Add Azure BlobStorage source integration (#340).

## 0.8.0 (2025-01-29)

### Added

- DocumentSearch ingest accepts now a simple string format to determine sources; for example gcs://bucket/* (#264).
- New CLI command to ingest documents (#305).
- Add support for rerankers library (#284).

### Changed

- ragbits-core updated to version v0.8.0

## 0.7.0 (2025-01-21)

### Added
- Add CLI command to perform search on DocumentSearch instance (#290).

### Changed

- New way to initialize DocumentSearch instances (#277).
- ragbits-core updated to version v0.7.0

## 0.6.0 (2024-12-27)

### Changed

- ragbits-core updated to version v0.6.0

## 0.5.1 (2024-12-09)

### Changed

- ragbits-core updated to version v0.5.1

## 0.5.0 (2024-12-05)

### Added

- Distributed ingestion with usage of https://www.ray.io/ (#207)
- Documents can be now replaced in existing VectorStore (#210)

### Changed

- ragbits-core updated to version v0.5.0
- Providers are now loaded dynamically (#219)

## 0.4.0 (2024-11-27)

### Added

- Add support for batch ingestion (#185).
- Ingesting images is now supported (#172).

### Changed

- ragbits-core updated to version v0.4.0

## 0.3.0 (2024-11-06)

### Added

- Add location metadata to documents ingested into DocumentSearch (#122).
- Add LiteLLM Reranker (#109).


### Changed

- ragbits-core updated to version v0.3.0
- refactor: Add dynamic loading for modules that depend on optional dependencies (#148).
- refactor: change the type in from_source method to Source (#156).
- refactor: unified API for text representations of Element models (#171).

## 0.2.0 (2024-10-23)

### Added

- Creation of DocumentSearch instances from config (#62).
- Automatic detection of document type (#99).
- LLM-based query rephrasing (#115).
- Batch ingestion from sources (#112).
- Add support to image formats (#121).
- Add HuggingFace sources (#106).

### Changed

- ragbits-core updated to version v0.2.0

## 0.1.0 (2024-10-08)

### Added

- Initial release of the package.
- Introduce core modules: documents, ingestion and retrival.
- Unstructured integration.<|MERGE_RESOLUTION|>--- conflicted
+++ resolved
@@ -2,12 +2,8 @@
 
 ## Unreleased
 
-<<<<<<< HEAD
-- Remove obsolete ImageDescriber and llm from UnstructuredImageProvider
-=======
 - Remove obsolete ImageDescriber and llm from UnstructuredImageProvider (#430)
 - Make SourceError and its subclasses picklable (#435)
->>>>>>> a99918ee
 
 ## 0.10.1 (2025-03-19)
 
@@ -25,7 +21,7 @@
 - ragbits-core updated to version v0.10.0
 
 - BREAKING CHANGE: Processing strategies refactored to ingest strategies (#394)
-- Compatibility with the new Vector Store interface from ragbits-core (#288)
+- Compability with the new Vector Store interface from ragbits-core (#288)
 - Fix docstring formatting to resolve Griffe warnings
 - Introduce intermediate image elements (#139)
 - Add HTTP source type, which downloads a file from the provided URL (#397)
