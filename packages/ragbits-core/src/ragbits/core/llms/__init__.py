from .base import LLM
from .litellm import LiteLLM

<<<<<<< HEAD
__all__ = ["LLM"]
=======
__all__ = ["LLM", "LiteLLM"]

module = sys.modules[__name__]


def get_llm(config: dict) -> LLM:
    """
    Initializes and returns an LLM object based on the provided configuration.

    Args:
        config : A dictionary containing configuration details for the LLM.

    Returns:
        An instance of the specified LLM class, initialized with the provided config
        (if any) or default arguments.

    Raises:
        KeyError: If the configuration dictionary does not contain a "type" key.
        ValueError: If the LLM class is not a subclass of LLM.
    """
    llm_type = config["type"]
    llm_config = config.get("config", {})
    default_options = llm_config.pop("default_options", None)
    llm_cls = get_cls_from_config(llm_type, module)

    if not issubclass(llm_cls, LLM):
        raise ValueError(f"Invalid LLM class: {llm_cls}")

    # We need to infer the options class from the LLM class.
    # pylint: disable=protected-access
    options = llm_cls._options_cls(**default_options) if default_options else None  # type: ignore

    return llm_cls(**llm_config, default_options=options)
>>>>>>> 926e4b65
<|MERGE_RESOLUTION|>--- conflicted
+++ resolved
@@ -1,40 +1,4 @@
 from .base import LLM
 from .litellm import LiteLLM
 
-<<<<<<< HEAD
-__all__ = ["LLM"]
-=======
-__all__ = ["LLM", "LiteLLM"]
-
-module = sys.modules[__name__]
-
-
-def get_llm(config: dict) -> LLM:
-    """
-    Initializes and returns an LLM object based on the provided configuration.
-
-    Args:
-        config : A dictionary containing configuration details for the LLM.
-
-    Returns:
-        An instance of the specified LLM class, initialized with the provided config
-        (if any) or default arguments.
-
-    Raises:
-        KeyError: If the configuration dictionary does not contain a "type" key.
-        ValueError: If the LLM class is not a subclass of LLM.
-    """
-    llm_type = config["type"]
-    llm_config = config.get("config", {})
-    default_options = llm_config.pop("default_options", None)
-    llm_cls = get_cls_from_config(llm_type, module)
-
-    if not issubclass(llm_cls, LLM):
-        raise ValueError(f"Invalid LLM class: {llm_cls}")
-
-    # We need to infer the options class from the LLM class.
-    # pylint: disable=protected-access
-    options = llm_cls._options_cls(**default_options) if default_options else None  # type: ignore
-
-    return llm_cls(**llm_config, default_options=options)
->>>>>>> 926e4b65
+__all__ = ["LLM", "LiteLLM"]