--- conflicted
+++ resolved
@@ -20,11 +20,8 @@
         - if found it imports the `register` function from the `cli` module and calls it with the `app` object
         - register function should add the CLI commands to the `app` object
     """
-<<<<<<< HEAD
-=======
     help_only = len(sys.argv) == 1 or sys.argv[1] == "--help"
 
->>>>>>> e77e234f
     cli_enabled_modules = [
         module
         for module in pkgutil.iter_modules(ragbits.__path__)
