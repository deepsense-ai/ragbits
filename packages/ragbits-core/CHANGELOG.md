--- conflicted
+++ resolved
@@ -2,9 +2,8 @@
 
 ## Unreleased
 
-<<<<<<< HEAD
 - Add function calling for LLMs (#533)
-=======
+
 ## 1.0.0 (2025-06-04)
 
 ## 0.20.1 (2025-06-04)
@@ -15,7 +14,6 @@
 - Update utils (#590)
 - Resolve vector_size by PgVectorStore automatically (#588)
 - Add get_vector_size method to all Embedders (#587)
->>>>>>> c3742862
 
 ## 0.19.1 (2025-05-27)
 
