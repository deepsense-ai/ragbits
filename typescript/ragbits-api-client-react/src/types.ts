--- conflicted
+++ resolved
@@ -7,38 +7,6 @@
     ApiEndpointPath,
     StreamingEndpointStream,
 } from 'ragbits-api-client'
-
-<<<<<<< HEAD
-// Re-export everything from ragbits-api-client
-export * from 'ragbits-api-client'
-=======
-// Re-export RagbitsClient
-export { RagbitsClient } from 'ragbits-api-client'
-
-// Re-export core types from ragbits-api-client
-export type {
-    ChatRequest,
-    FeedbackRequest,
-    FeedbackResponse,
-    ConfigResponse,
-    FormFieldResponse,
-    FormSchemaResponse,
-    ServerState,
-    TypedChatResponse,
-    ClientConfig,
-    TypedApiRequestOptions,
-    Message,
-    Reference,
-} from 'ragbits-api-client'
-
-// Re-export enums as values
-export {
-    MessageRole,
-    ChatResponseType,
-    FormFieldType,
-    FeedbackType,
-} from 'ragbits-api-client'
->>>>>>> 92e7282a
 
 // React-specific hook result types
 export interface RagbitsCallResult<
