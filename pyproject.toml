[project]
name = "ragbits-workspace"
version = "0.1.0"
description = "Ragbits development workspace"
readme = "README.md"
requires-python = ">=3.10"
dependencies = [
    "ragbits[litellm,local]",
    "ragbits-dev-kit",
<<<<<<< HEAD
    "ragbits-document-search[gcs]"
=======
    "ragbits-document-search",
    "ragbits-cli"
>>>>>>> 9439868c
]

[tool.uv]
dev-dependencies = [
    "pre-commit~=3.8.0",
    "pytest~=8.3.3",
    "pytest-cov~=5.0.0",
    "pytest-asyncio~=0.24.0",
    "pip-licenses>=4.0.0,<5.0.0"
]

[tool.uv.sources]
ragbits = { workspace = true }
ragbits-dev-kit = { workspace = true }
ragbits-document-search = { workspace = true }
ragbits-cli = { workspace = true }

[tool.uv.workspace]
members = [
    "packages/ragbits-core",
    "packages/ragbits-dev-kit",
    "packages/ragbits-document-search",
    "packages/ragbits-cli"
]

[tool.isort]
multi_line_output = 3
line_length = 120
include_trailing_comma = true
known_first_party = ['ragbits']
known_third_party = [ # Most popular libraries. Extend if necessary.
    'IPython',
    'PIL',
    'cv2',
    'dotenv',
    'editdistance',
    'fastapi',
    'fire',
    'hydra',
    'joblib',
    'loguru',
    'luigi',
    'matplotlib',
    'neptune',
    'neptune_config',
    'nltk',
    'numpy',
    'omegaconf',
    'pandas',
    'pqdm',
    'pydantic',
    'pytest',
    'pytorch_lightning',
    'requests',
    'scipy',
    'setuptools',
    'shapely',
    'skimage',
    'sklearn',
    'streamlit',
    'torch',
    'torchvision',
    'tqdm',
    'typer',
]
skip_gitignore = true

[tool.black]
line_length = 120

[tool.pytest]
norecursedirs = [
    '.git',
    '.tox',
    '.env',
    'dist',
    'build',
    'migrations',
    'docker',
    'config',
    'notebooks',
    'research',
]
python_files = ['test_*.py']
addopts = [
    '-ra',
    '--showlocals',
    '--strict-markers',
    '--ignore=docs/conf.py',
    '--ignore=setup.py',
    '--ignore=ci',
    '--ignore=.eggs',
    '--doctest-modules',
    '--doctest-glob=\*.rst',
    '--tb=short',
]

[tool.pytest.ini_options]
asyncio_mode = "auto"
asyncio_default_fixture_loop_scope = "function"

[tool.mypy]
warn_unused_configs = true
ignore_missing_imports = true
warn_unused_ignores = false
show_error_codes = true
check_untyped_defs = true
no_implicit_optional = true
explicit_package_bases = true
mypy_path = [
    'packages/ragbits-core/src',
    'packages/ragbits-dev-kit/src',
    'packages/ragbits-document-search/src',
    'packages/ragbits-cli/src',
]

[[tool.mypy.overrides]]
module = "ragbits.*"
ignore_missing_imports = false
disallow_untyped_defs = true

[tool.pylint.basic]
good-names = "i,j,x,y,z,x1,y1,z1,x2,y2,z2,cv,df,dx,dy,dz,w,h,c,b,g,qa,q,a"
max-args = 8

[tool.pylint.main]
load-plugins = ["pylint.extensions.docparams"]

[tool.pylint.messages_control]
disable = [
    "suppressed-message",
    # therefore we wouldn't have to install full dependency set in order to lint
    "import-error",
    # sometimes we create a dataclass or Pydantic module and just don't need public methods
    "too-few-public-methods",
    # below is handled by pycln
    "unused-import",
    # below is handled by isort
    "wrong-import-order",
    # too restrictive
    "too-many-instance-attributes",
    # not necessary nor useful in our projects
    "missing-module-docstring",
]

[tool.pylint.format]
max-line-length = 120

[tool.pylint.miscellaneous]
notes = ["XXX"]

[tool.pylint.parameter_documentation]
accept-no-param-doc = false
accept-no-raise-doc = false
accept-no-return-doc = false
accept-no-yields-doc = false
default-docstring-type = "google"

[tool.pylint.design]
max-locals = 20

[tool.pylint.similarities]
min-similarity-lines = 10

[tool.bandit]
exclude_dirs = ["venv"]
# B101 disables errors for asserts in the code
# remember to not use asserts for security and control flows
skips = ["B101"]<|MERGE_RESOLUTION|>--- conflicted
+++ resolved
@@ -7,12 +7,8 @@
 dependencies = [
     "ragbits[litellm,local]",
     "ragbits-dev-kit",
-<<<<<<< HEAD
-    "ragbits-document-search[gcs]"
-=======
-    "ragbits-document-search",
+    "ragbits-document-search[gcs]",
     "ragbits-cli"
->>>>>>> 9439868c
 ]
 
 [tool.uv]
