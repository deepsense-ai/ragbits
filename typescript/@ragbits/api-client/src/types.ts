--- conflicted
+++ resolved
@@ -173,13 +173,10 @@
         }
     }
     customization: UICustomization | null
-<<<<<<< HEAD
     user_settings: {
         form: RJSFSchema | null
     }
-=======
     debug_mode: boolean
->>>>>>> f0fe8b18
 }
 
 /**
