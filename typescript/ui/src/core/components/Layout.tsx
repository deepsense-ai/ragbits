import { Button, cn } from "@heroui/react";
import { Icon } from "@iconify/react";
import { useThemeContext } from "../contexts/ThemeContext/useThemeContext";
import { Theme } from "../contexts/ThemeContext/ThemeContext";
import DelayedTooltip from "./DelayedTooltip";
import { PropsWithChildren, useState } from "react";
import { useConfigContext } from "../contexts/ConfigContext/useConfigContext";
import DebugPanel from "./DebugPanel";
import PluginWrapper from "../utils/plugins/PluginWrapper";
import { SharePlugin } from "../../plugins/SharePlugin";
import ChatHistory from "./ChatHistory";

interface LayoutProps {
  title: string;
  subTitle?: string;
  logo: string;
  classNames?: {
    header?: string;
    title?: string;
    subTitle?: string;
    container?: string;
  };
}

export default function Layout({
  children,
  title,
  subTitle,
  logo,
  classNames,
}: PropsWithChildren<LayoutProps>) {
  const { config } = useConfigContext();
  const { setTheme, theme } = useThemeContext();
  const [isDebugOpened, setDebugOpened] = useState(false);

  const toggleTheme = () => {
    setTheme(theme === Theme.DARK ? Theme.LIGHT : Theme.DARK);
  };

  function isURL(input: string): boolean {
    if (isAbsoluteURL(input)) {
      return true;
    }

    return looksLikeRelativeURL(input) && isRelativeURL(input);
  }

  function isAbsoluteURL(str: string): boolean {
    try {
      new URL(str);
      return true;
    } catch {
      return false;
    }
  }

  function isRelativeURL(str: string): boolean {
    try {
      const DUMMY_BASE_URL = "http://base.local";
      new URL(str, DUMMY_BASE_URL);
      return true;
    } catch {
      return false;
    }
  }

  function looksLikeRelativeURL(str: string): boolean {
    // Reject emojis, spaces, and unrelated strings.
    return /^[./~\w%-][\w./~%-]*$/.test(str);
  }

  return (
    <div className="flex h-full min-h-[48rem] justify-center py-4">
      <div className="flex flex-col">
        <header
          className={cn(
<<<<<<< HEAD
            "rounded-t-medium border-small border-divider flex h-16 min-h-16 items-center justify-between gap-2 rounded-none px-4 py-3",
=======
            "flex h-16 min-h-16 items-center justify-between gap-2 rounded-none rounded-tl-medium border-small border-r-0 border-divider px-4 py-3",
>>>>>>> 62b1e70a
            classNames?.header,
          )}
        >
          <div className="flex w-full items-center gap-2">
            {isURL(logo) ? (
              <img src={logo} className="h-8 w-8" width={32} height={32} />
            ) : (
              <div className="bg-foreground flex h-8 w-8 items-center justify-center rounded-full">
                {logo}
              </div>
            )}
            <div className="w-full min-w-[120px] sm:w-auto">
              <div
                className={cn(
                  "text-small text-foreground truncate leading-5 font-semibold",
                  classNames?.title,
                )}
              >
                {title}
              </div>
              <div
                className={cn(
                  "text-small text-default-500 truncate leading-5 font-normal",
                  classNames?.subTitle,
                )}
              >
                {subTitle}
              </div>
            </div>
          </div>
        </header>
        <ChatHistory />
      </div>
      <div className="flex w-full flex-col sm:max-w-[1000px]">
        <div
          className={cn(
            "flex h-16 min-h-16 items-center justify-end gap-2 rounded-none rounded-tr-medium border-small border-l-0 border-divider px-4 py-3",
            classNames?.header,
          )}
        >
          <PluginWrapper
            plugin={SharePlugin}
            component="ShareButton"
            componentProps={undefined}
            skeletonSize={{
              width: "40px",
              height: "40px",
            }}
          />
          <DelayedTooltip content="Change theme" placement="bottom">
            <Button
              isIconOnly
              aria-label={`Change theme to ${theme === Theme.DARK ? "light" : "dark"}`}
              variant="ghost"
              onPress={toggleTheme}
              data-testid="layout-toggle-theme-button"
            >
              {theme === Theme.DARK ? (
                <Icon icon="heroicons:sun" />
              ) : (
                <Icon icon="heroicons:moon" />
              )}
            </Button>
          </DelayedTooltip>
          {config.debug_mode && (
            <DelayedTooltip content="Toggle debug panel" placement="bottom">
              <Button
                isIconOnly
                aria-label={`${isDebugOpened ? "Open" : "Close"} debug panel`}
                variant="ghost"
                onPress={() => setDebugOpened((o) => !o)}
                data-testid="layout-debug-button"
              >
                <Icon icon="heroicons:bug-ant" />
                <div
                  className={cn(
                    "absolute left-0 right-0 top-1/2 h-0.5 -rotate-45 bg-default-500 transition-all",
                    isDebugOpened ? "opacity-100" : "opacity-0",
                  )}
                />
              </Button>
            </DelayedTooltip>
<<<<<<< HEAD
            {config.debug_mode && (
              <DelayedTooltip content="Toggle debug panel" placement="bottom">
                <Button
                  isIconOnly
                  aria-label={`${isDebugOpened ? "Open" : "Close"} debug panel`}
                  variant="ghost"
                  onPress={() => setDebugOpened((o) => !o)}
                  data-testid="layout-debug-button"
                >
                  <Icon icon="heroicons:bug-ant" />
                  {isDebugOpened && (
                    <div className="bg-default-500 absolute top-1/2 right-0 left-0 h-0.5 -rotate-45" />
                  )}
                </Button>
              </DelayedTooltip>
            )}
          </div>
        </header>
        <main className="flex h-full overflow-hidden">
          <div
            className={cn(
              "rounded-b-medium border-divider flex h-full w-full flex-col gap-4 rounded-none border-0 border-r border-b border-l py-3",
=======
          )}
        </div>
        <main className="flex h-full overflow-hidden">
          <div
            className={cn(
              "flex h-full w-full flex-col gap-4 rounded-none rounded-br-medium border-0 border-b border-l border-r border-divider py-3",
>>>>>>> 62b1e70a
              classNames?.container,
            )}
          >
            {children}
          </div>
        </main>
      </div>
      <DebugPanel isOpen={isDebugOpened} />
    </div>
  );
}<|MERGE_RESOLUTION|>--- conflicted
+++ resolved
@@ -74,11 +74,7 @@
       <div className="flex flex-col">
         <header
           className={cn(
-<<<<<<< HEAD
-            "rounded-t-medium border-small border-divider flex h-16 min-h-16 items-center justify-between gap-2 rounded-none px-4 py-3",
-=======
-            "flex h-16 min-h-16 items-center justify-between gap-2 rounded-none rounded-tl-medium border-small border-r-0 border-divider px-4 py-3",
->>>>>>> 62b1e70a
+            "rounded-tl-medium border-small border-divider flex h-16 min-h-16 items-center justify-between gap-2 rounded-none border-r-0 px-4 py-3",
             classNames?.header,
           )}
         >
@@ -115,7 +111,7 @@
       <div className="flex w-full flex-col sm:max-w-[1000px]">
         <div
           className={cn(
-            "flex h-16 min-h-16 items-center justify-end gap-2 rounded-none rounded-tr-medium border-small border-l-0 border-divider px-4 py-3",
+            "rounded-tr-medium border-small border-divider flex h-16 min-h-16 items-center justify-end gap-2 rounded-none border-l-0 px-4 py-3",
             classNames?.header,
           )}
         >
@@ -155,43 +151,18 @@
                 <Icon icon="heroicons:bug-ant" />
                 <div
                   className={cn(
-                    "absolute left-0 right-0 top-1/2 h-0.5 -rotate-45 bg-default-500 transition-all",
+                    "bg-default-500 absolute top-1/2 right-0 left-0 h-0.5 -rotate-45 transition-all",
                     isDebugOpened ? "opacity-100" : "opacity-0",
                   )}
                 />
               </Button>
             </DelayedTooltip>
-<<<<<<< HEAD
-            {config.debug_mode && (
-              <DelayedTooltip content="Toggle debug panel" placement="bottom">
-                <Button
-                  isIconOnly
-                  aria-label={`${isDebugOpened ? "Open" : "Close"} debug panel`}
-                  variant="ghost"
-                  onPress={() => setDebugOpened((o) => !o)}
-                  data-testid="layout-debug-button"
-                >
-                  <Icon icon="heroicons:bug-ant" />
-                  {isDebugOpened && (
-                    <div className="bg-default-500 absolute top-1/2 right-0 left-0 h-0.5 -rotate-45" />
-                  )}
-                </Button>
-              </DelayedTooltip>
-            )}
-          </div>
-        </header>
-        <main className="flex h-full overflow-hidden">
-          <div
-            className={cn(
-              "rounded-b-medium border-divider flex h-full w-full flex-col gap-4 rounded-none border-0 border-r border-b border-l py-3",
-=======
           )}
         </div>
         <main className="flex h-full overflow-hidden">
           <div
             className={cn(
-              "flex h-full w-full flex-col gap-4 rounded-none rounded-br-medium border-0 border-b border-l border-r border-divider py-3",
->>>>>>> 62b1e70a
+              "rounded-br-medium border-divider flex h-full w-full flex-col gap-4 rounded-none border-0 border-r border-b border-l py-3",
               classNames?.container,
             )}
           >
