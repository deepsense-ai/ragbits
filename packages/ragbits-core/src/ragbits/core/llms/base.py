--- conflicted
+++ resolved
@@ -169,7 +169,6 @@
     @overload
     async def generate(
         self,
-<<<<<<< HEAD
         prompt: MutableSequence[BasePrompt | BasePromptWithParser[PromptOutputT_co]],
         *,
         tools: None = None,
@@ -184,61 +183,42 @@
         tools: list[Tool],
         options: LLMClientOptionsT | None = None,
     ) -> PromptOutputT_co | list[ToolCall]: ...
-=======
+
+    @overload
+    async def generate(
+        self,
+        prompt: MutableSequence[BasePrompt | BasePromptWithParser[PromptOutputT_co]],
+        *,
+        tools: list[Tool],
+        options: LLMClientOptionsT | None = None,
+    ) -> list[PromptOutputT_co | list[ToolCall]]: ...
+
+    @overload
+    async def generate(
+        self,
         prompt: str | ChatFormat,
         *,
         tools: None = None,
         options: LLMClientOptionsT | None = None,
     ) -> str: ...
->>>>>>> 986c7fb8
-
-    @overload
-    async def generate(
-        self,
-<<<<<<< HEAD
-        prompt: MutableSequence[BasePrompt | BasePromptWithParser[PromptOutputT_co]],
+
+    @overload
+    async def generate(
+        self,
+        prompt: MutableSequence[str | ChatFormat],
+        *,
+        tools: None = None,
+        options: LLMClientOptionsT | None = None,
+    ) -> list[str]: ...
+
+    @overload
+    async def generate(
+        self,
+        prompt: str | ChatFormat,
         *,
         tools: list[Tool],
         options: LLMClientOptionsT | None = None,
-    ) -> list[PromptOutputT_co | list[ToolCall]]: ...
-=======
-        prompt: str | ChatFormat,
-        *,
-        tools: list[Tool],
-        options: LLMClientOptionsT | None = None,
     ) -> str | list[ToolCall]: ...
->>>>>>> 986c7fb8
-
-    @overload
-    async def generate(
-        self,
-        prompt: BasePrompt | BasePromptWithParser[PromptOutputT],
-        *,
-        tools: None = None,
-        options: LLMClientOptionsT | None = None,
-    ) -> PromptOutputT: ...
-
-    @overload
-    async def generate(
-        self,
-<<<<<<< HEAD
-        prompt: MutableSequence[str | ChatFormat],
-        *,
-        tools: None = None,
-        options: LLMClientOptionsT | None = None,
-    ) -> list[str]: ...
-
-    @overload
-    async def generate(
-        self,
-        prompt: str | ChatFormat,
-=======
-        prompt: BasePrompt | BasePromptWithParser[PromptOutputT],
->>>>>>> 986c7fb8
-        *,
-        tools: list[Tool],
-        options: LLMClientOptionsT | None = None,
-    ) -> PromptOutputT | list[ToolCall]: ...
 
     @overload
     async def generate(
@@ -300,28 +280,20 @@
     @overload
     async def generate_with_metadata(
         self,
-<<<<<<< HEAD
         prompt: MutableSequence[BasePrompt | BasePromptWithParser[PromptOutputT_co]],
         *,
         tools: list[Tool] | None = None,
         options: LLMClientOptionsT | None = None,
     ) -> list[LLMResponseWithMetadata[PromptOutputT_co]]: ...
-=======
+
+    @overload
+    async def generate_with_metadata(
+        self,
         prompt: str | ChatFormat,
         *,
         tools: list[Tool] | None = None,
         options: LLMClientOptionsT | None = None,
     ) -> LLMResponseWithMetadata[str]: ...
->>>>>>> 986c7fb8
-
-    @overload
-    async def generate_with_metadata(
-        self,
-        prompt: BasePrompt | BasePromptWithParser[PromptOutputT],
-        *,
-        tools: list[Tool] | None = None,
-        options: LLMClientOptionsT | None = None,
-    ) -> LLMResponseWithMetadata[PromptOutputT]: ...
 
     @overload
     async def generate_with_metadata(
