--- conflicted
+++ resolved
@@ -2,12 +2,8 @@
 
 ## Unreleased
 
-<<<<<<< HEAD
 - Added GoogleDrive support (#686)
-
-=======
 - Add support for batch generation (#608)
->>>>>>> cf5fcba8
 
 ## 1.1.0 (2025-07-09)
 
