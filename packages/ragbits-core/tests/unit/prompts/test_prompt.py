--- conflicted
+++ resolved
@@ -208,10 +208,7 @@
     prompt.add_few_shot("Theme for the song is pop.", "It's a really catchy tune.")
 
     assert prompt.chat == [
-        {
-            "role": "system",
-            "content": "You are a song generator for a child named John.",
-        },
+        {"role": "system", "content": "You are a song generator for a child named John."},
         {"role": "user", "content": "Theme for the song is pop."},
         {"role": "assistant", "content": "It's a really catchy tune."},
         {"role": "user", "content": "Theme for the song is rock."},
@@ -233,7 +230,10 @@
     prompt.add_few_shot(_PromptInput(name="Alice", age=30, theme="pop"), "It's a really catchy tune.")
 
     assert prompt.chat == [
-        {"role": "system", "content": "You are a song generator for a child named John."},
+        {
+            "role": "system",
+            "content": "You are a song generator for a child named John.",
+        },
         {"role": "user", "content": "Theme for the song is pop."},
         {"role": "assistant", "content": "It's a really catchy tune."},
         {"role": "user", "content": "Theme for the song is rock."},
@@ -254,30 +254,18 @@
             ("Theme for the song is pop.", "It's a really catchy tune."),
         ]
 
-<<<<<<< HEAD
-    prompt = TestPrompt(_PromptInput(name="John", age=15, theme="rock"))
-    prompt.add_few_shot(
-        "Theme for the song is experimental underground jazz.",
-=======
     input_model = _PromptInput(name="John", age=15, theme="rock")
     prompt = TestPrompt(input_model)
     prompt.add_few_shot(
         input_model.model_copy(update={"theme": "experimental underground jazz"}),
->>>>>>> b8cd7373
         "It's quite hard to dance to.",
     )
 
     assert prompt.chat == [
-        {
-            "role": "system",
-            "content": "You are a song generator for a child named John.",
-        },
+        {"role": "system", "content": "You are a song generator for a child named John."},
         {"role": "user", "content": "Theme for the song is pop."},
         {"role": "assistant", "content": "It's a really catchy tune."},
-        {
-            "role": "user",
-            "content": "Theme for the song is experimental underground jazz.",
-        },
+        {"role": "user", "content": "Theme for the song is experimental underground jazz."},
         {"role": "assistant", "content": "It's quite hard to dance to."},
         {"role": "user", "content": "Theme for the song is rock."},
     ]
@@ -301,7 +289,10 @@
     prompt.add_few_shot("Theme for the song is disco.", _PromptOutput(song_title="Disco song", song_lyrics="Boogie!"))
 
     assert prompt.chat == [
-        {"role": "system", "content": "You are a song generator for a child named John."},
+        {
+            "role": "system",
+            "content": "You are a song generator for a child named John.",
+        },
         {"role": "user", "content": "Theme for the song is pop."},
         {"role": "assistant", "content": '{"song_title":"Pop song","song_lyrics":"La la la"}'},
         {"role": "user", "content": "Theme for the song is disco."},
