# CHANGELOG

## Unreleased

- Add router option to LiteLLMEmbedder (#440)
<<<<<<< HEAD
- New methods in Prompt class for appending conversation history (#480)
=======
- Fix: make unflatten_dict symmetric to flatten_dict (#461)
>>>>>>> 454c18ac

## 0.12.0 (2025-03-25)
- Allow Prompt class to accept the asynchronous response_parser. Change the signature of parse_response method.
- Fix from_config for LiteLLM class (#441)
- Fix Qdrant vector store serialization (#419)

## 0.11.0 (2025-03-25)

- Add HybridSearchVectorStore which can aggregate results from multiple VectorStores (#412)

## 0.10.2 (2025-03-21)

## 0.10.1 (2025-03-19)

- Better handling of cases when text and image embeddings are mixed in VectorStore

## 0.10.0 (2025-03-17)

- BREAKING CHANGE: Vector Stores are now responsible for creating embeddings (#288)
- Qdrant vector store can now be serialized during Ray processing (#394)
- Improve cli trace handler
- Add traceable to some method
- Add support for images in few shot prompts (#155)
- Add instruction on how to use local servers for LLMs (#395).
- Introduce intermediate image elements (#139)
- Correct typos in doc strings (#398)
- Enable GPU support and (un)pickling for fastembed embedders (#409).

## 0.9.0 (2025-02-25)

- Add support to fastembed dense & sparse embeddings.
- Rename "default configuration" to "preferred configuration" (#361).
- Allow to pass str or dict to LLM.generate() (#286)
- Fix: changed variable type from Filter to WhereQuery in the Qdrant vector store in list method.
- Rename all embedders to have `Embedder` in their name (instead of `Embeddings`).

## 0.8.0 (2025-01-29)

### Added

- Add support for pgvector as VectorStore (#267).

## 0.7.0 (2025-01-21)

### Added

- Add nice-looking CLI logging for audit module (#273).
- Add support for returning metadata from LLMs (#274).

### Changed

- Fix: limiting in qdrant vector store (#282).
- Refactor: remove LLM client abstraction and lift it up to LLM (#270).

## 0.6.0 (2024-12-27)

### Added

- Add option to pass LiteLLM router to LLM instances (#262).
- Add commands to browse vector stores (#244).

### Changed

- Implement generic Options class (#248).
- Fix LiteLLM crash in python 3.13 (#245).

## 0.5.1 (2024-12-09)

### Changed

- Refactor: added standardized way to create ragbits objects from config (#233).

## 0.5.0 (2024-12-05)

### Added

- Default LLM factory when configuration is not provided (#209).
- Add remove operation to VectorStore (#210).
- Install litellm package by default (#236).

## 0.4.0 (2024-11-27)

### Added

- Add support for Qdrant VectorStore (#163).
- Add streaming interface to LLMs (#188).
- Better images support in Prompt abstractions (#201).


## 0.3.0 (2024-11-06)

### Added

- Observability toolset, with initial support to export traces to OpenTelemetry (#168)
- CLI commands to render / exec prompts (#146)
- Support of images in Prompt abstractions (#149)
- Support for different MetadataStores in VectorStore (#144)
- Now LLMs can be configured separately for vision, text and structured. (#153)

### Changed

- refactor: Add dynamic loading for modules that depend on optional dependencies (#148).
- refactor: Refactor vector store public API. (#151)

## 0.2.0 (2024-10-23)

### Added

- Project README.md (#103).
- Listing entries API for VectorStores (#138).
- Overrides for prompt discovery configurable in `pyproject.toml` file (#101).
- Default LLM factory configurable in `pyproject.toml` file (#101).

### Changed

- Fixed bug in chromadb while returning multiple records (#117).
- Fixed bug in prompt rendering for some pydantic models (#137).

## 0.1.0 (2024-10-08)

### Added

- Initial release of the package.
- Introduce core components: Prompts, LLMs, Embedder and VectorStores.
- `Prompt` class integration with promptfoo.
- LiteLLM integration.
- ChromaDB integration.
- Prompts lab.
- Prompts autodiscovery.
<|MERGE_RESOLUTION|>--- conflicted
+++ resolved
@@ -3,11 +3,8 @@
 ## Unreleased
 
 - Add router option to LiteLLMEmbedder (#440)
-<<<<<<< HEAD
 - New methods in Prompt class for appending conversation history (#480)
-=======
 - Fix: make unflatten_dict symmetric to flatten_dict (#461)
->>>>>>> 454c18ac
 
 ## 0.12.0 (2025-03-25)
 - Allow Prompt class to accept the asynchronous response_parser. Change the signature of parse_response method.
