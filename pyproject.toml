[project]
name = "ragbits-workspace"
version = "0.1.0"
description = "Ragbits development workspace"
readme = "README.md"
requires-python = ">=3.10"
dependencies = [
    "ragbits-cli",
    "ragbits-core[litellm,local,lab,chromadb]",
<<<<<<< HEAD
    "ragbits-document-search[gcs]",
    "ragbits-evaluate",
=======
    "ragbits-document-search[gcs, huggingface]",
    "ragbits-cli"
>>>>>>> bf7d2c68
]

[tool.uv]
dev-dependencies = [
    "pre-commit~=3.8.0",
    "pytest~=8.3.3",
    "pytest-cov~=5.0.0",
    "pytest-asyncio~=0.24.0",
    "pip-licenses>=4.0.0,<5.0.0",
    "mkdocs>=1.6.1",
    "mkdocs-autorefs>=1.2.0",
    "mkdocs-material>=9.5.39",
    "mkdocs-material-extensions>=1.3.1",
    "mkdocstrings>=0.26.1",
    "mkdocstrings-python>=1.11.1",
    "griffe>=1.3.2",
    "griffe-typingdoc>=0.2.7",
]

[tool.uv.sources]
ragbits-cli = { workspace = true }
ragbits-core = { workspace = true }
ragbits-document-search = { workspace = true }
ragbits-evaluate = {workspace = true}

[tool.uv.workspace]
members = [
    "packages/ragbits-cli",
    "packages/ragbits-core",
    "packages/ragbits-document-search",
    "packages/ragbits-evaluate",
]

[tool.isort]
multi_line_output = 3
line_length = 120
include_trailing_comma = true
known_first_party = ['ragbits']
known_third_party = [ # Most popular libraries. Extend if necessary.
    'IPython',
    'PIL',
    'cv2',
    'dotenv',
    'editdistance',
    'fastapi',
    'fire',
    'hydra',
    'joblib',
    'loguru',
    'luigi',
    'matplotlib',
    'neptune',
    'neptune_config',
    'nltk',
    'numpy',
    'omegaconf',
    'pandas',
    'pqdm',
    'pydantic',
    'pytest',
    'pytorch_lightning',
    'requests',
    'scipy',
    'setuptools',
    'shapely',
    'skimage',
    'sklearn',
    'streamlit',
    'torch',
    'torchvision',
    'tqdm',
    'typer',
]
skip_gitignore = true

[tool.black]
line_length = 120

[tool.pytest]
norecursedirs = [
    '.git',
    '.tox',
    '.env',
    'dist',
    'build',
    'migrations',
    'docker',
    'config',
    'notebooks',
    'research',
]
python_files = ['test_*.py']
addopts = [
    '-ra',
    '--showlocals',
    '--strict-markers',
    '--ignore=docs/conf.py',
    '--ignore=setup.py',
    '--ignore=ci',
    '--ignore=.eggs',
    '--doctest-modules',
    '--doctest-glob=\*.rst',
    '--tb=short',
]

[tool.pytest.ini_options]
asyncio_mode = "auto"
asyncio_default_fixture_loop_scope = "function"

[tool.mypy]
warn_unused_configs = true
ignore_missing_imports = true
warn_unused_ignores = false
show_error_codes = true
check_untyped_defs = true
no_implicit_optional = true
explicit_package_bases = true
mypy_path = [
    "packages/ragbits-cli/src",
    "packages/ragbits-core/src",
    "packages/ragbits-document-search/src",
    "packages/ragbits-evaluate/src",
]

[[tool.mypy.overrides]]
module = "ragbits.*"
ignore_missing_imports = false
disallow_untyped_defs = true

[tool.pylint.basic]
good-names = "i,j,x,y,z,x1,y1,z1,x2,y2,z2,cv,df,dx,dy,dz,w,h,c,b,g,qa,q,a"
max-args = 8

[tool.pylint.main]
load-plugins = ["pylint.extensions.docparams"]

[tool.pylint.messages_control]
disable = [
    "suppressed-message",
    # therefore we wouldn't have to install full dependency set in order to lint
    "import-error",
    # sometimes we create a dataclass or Pydantic module and just don't need public methods
    "too-few-public-methods",
    # below is handled by pycln
    "unused-import",
    # below is handled by isort
    "wrong-import-order",
    # too restrictive
    "too-many-instance-attributes",
    # not necessary nor useful in our projects
    "missing-module-docstring",
]

[tool.pylint.format]
max-line-length = 120

[tool.pylint.miscellaneous]
notes = ["XXX"]

[tool.pylint.parameter_documentation]
accept-no-param-doc = false
accept-no-raise-doc = false
accept-no-return-doc = false
accept-no-yields-doc = false
default-docstring-type = "google"

[tool.pylint.design]
max-locals = 20

[tool.pylint.similarities]
min-similarity-lines = 10

[tool.bandit]
exclude_dirs = ["venv"]
# B101 disables errors for asserts in the code
# remember to not use asserts for security and control flows
skips = ["B101"]<|MERGE_RESOLUTION|>--- conflicted
+++ resolved
@@ -7,13 +7,8 @@
 dependencies = [
     "ragbits-cli",
     "ragbits-core[litellm,local,lab,chromadb]",
-<<<<<<< HEAD
-    "ragbits-document-search[gcs]",
+    "ragbits-document-search[gcs, huggingface]",
     "ragbits-evaluate",
-=======
-    "ragbits-document-search[gcs, huggingface]",
-    "ragbits-cli"
->>>>>>> bf7d2c68
 ]
 
 [tool.uv]
