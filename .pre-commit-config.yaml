repos:
    - repo: https://github.com/pre-commit/pre-commit-hooks
      rev: v4.5.0
      hooks:
          - id: check-case-conflict
          - id: check-merge-conflict
          - id: trailing-whitespace
            exclude: .bumpversion.cfg|notebooks/.*\.py
          - id: check-ast
          - id: check-added-large-files
          - id: check-toml
          - id: check-json
          - id: check-yaml

<<<<<<< HEAD
    - repo: https://github.com/charliermarsh/ruff-pre-commit
      rev: v0.6.9
      hooks:
          - id: ruff
            types_or: [ python, pyi, jupyter ]
            exclude: (/test_|tests/|docs/|notebooks/)
            args: [ --fix ]
          - id: ruff-format
            types_or: [ python, pyi, jupyter ]
            exclude: (docs/)

#      # PEP 8 compliant opinionated formatter.
#    - repo: https://github.com/psf/black
#      rev: 23.10.1
#      hooks:
#          - id: black
#            exclude: (docs/|notebooks/)
#            args: [--config, pyproject.toml]
#          - id: black-jupyter
#            files: \.ipynb$

#      # Cleaning unused imports.
#    - repo: https://github.com/hadialqattan/pycln
#      rev: v2.3.0
#      hooks:
#          - id: pycln
#            args: ["-a"]
#            exclude: (docs/|notebooks/)
=======
>>>>>>> de78074d

    - repo: https://github.com/charliermarsh/ruff-pre-commit
      rev: v0.6.9
      hooks:
        # E1131: unsupported operand type(s) for | (unsupported-binary-operation)
        - id: ruff
          types_or: [ python, pyi, jupyter ]
          exclude: (/test_|tests/|docs/|notebooks/)
          args: [ --fix ]
        # Formats Python, Pyi, and Jupyter files, excluding specified directories
        - id: ruff-format
          types_or: [ python, pyi, jupyter ]
          exclude: (docs/)

      # Used to have proper type annotations for library code.
    - repo: https://github.com/pre-commit/mirrors-mypy
      rev: v1.11.2
      hooks:
          - id: mypy
            # You can add additional plugins for mypy below
            # such as types-python-dateutil
            additional_dependencies: [pydantic>=2.8.2, types-pyyaml>=6.0.12]
<<<<<<< HEAD
            exclude: (/test_|setup.py|/tests/|docs/)

#      # Sort imports alphabetically, and automatically separated into sections and by type.
#    - repo: https://github.com/timothycrosley/isort
#      rev: 5.13.2
#      hooks:
#          - id: isort
#            args: ["--profile", "black"]
#            exclude: (docs/|notebooks/)
#
#      # Checks Python source files for errors.
#    - repo: https://github.com/PyCQA/flake8
#      rev: 7.1.1
#      hooks:
#          - id: flake8
#            name: flake8
#            entry: flake8
#            language: python
#            types: [python]
#            args: [--config, .flake8]
#            exclude: (docs/)
#
#      # Enforces a coding standard, looks for code smells, and can make suggestions about how the code could be refactored.
#    - repo: https://github.com/pycqa/pylint
#      rev: v3.2.6
#      hooks:
#          - id: pylint
#            exclude: (/test_|tests/|docs/)
#            # # You can add additional plugins for pylint here,
#            # here is an example for pydantic, remember to enable it in pyproject.toml
#            # additional_dependencies:
#            #   - 'pylint_pydantic'
#            # args:
#            #   # pylint can have issue with python libraries based on C
#            #   # if it fails to find some objects likely you need to add them
#            #   # here:
#            #   ["--extension-pkg-whitelist=pydantic"]

      # Finds common security issues in Python code.
    - repo: https://github.com/PyCQA/bandit
      rev: 1.7.5
      hooks:
          - id: bandit
            args: [-c, pyproject.toml, --recursive, packages/]
            additional_dependencies: [".[toml]"] # required for pyproject.toml support
            exclude:  (notebooks/)
=======
            exclude: (/test_|setup.py|/tests/|docs/)
>>>>>>> de78074d
<|MERGE_RESOLUTION|>--- conflicted
+++ resolved
@@ -12,37 +12,6 @@
           - id: check-json
           - id: check-yaml
 
-<<<<<<< HEAD
-    - repo: https://github.com/charliermarsh/ruff-pre-commit
-      rev: v0.6.9
-      hooks:
-          - id: ruff
-            types_or: [ python, pyi, jupyter ]
-            exclude: (/test_|tests/|docs/|notebooks/)
-            args: [ --fix ]
-          - id: ruff-format
-            types_or: [ python, pyi, jupyter ]
-            exclude: (docs/)
-
-#      # PEP 8 compliant opinionated formatter.
-#    - repo: https://github.com/psf/black
-#      rev: 23.10.1
-#      hooks:
-#          - id: black
-#            exclude: (docs/|notebooks/)
-#            args: [--config, pyproject.toml]
-#          - id: black-jupyter
-#            files: \.ipynb$
-
-#      # Cleaning unused imports.
-#    - repo: https://github.com/hadialqattan/pycln
-#      rev: v2.3.0
-#      hooks:
-#          - id: pycln
-#            args: ["-a"]
-#            exclude: (docs/|notebooks/)
-=======
->>>>>>> de78074d
 
     - repo: https://github.com/charliermarsh/ruff-pre-commit
       rev: v0.6.9
@@ -65,53 +34,4 @@
             # You can add additional plugins for mypy below
             # such as types-python-dateutil
             additional_dependencies: [pydantic>=2.8.2, types-pyyaml>=6.0.12]
-<<<<<<< HEAD
-            exclude: (/test_|setup.py|/tests/|docs/)
-
-#      # Sort imports alphabetically, and automatically separated into sections and by type.
-#    - repo: https://github.com/timothycrosley/isort
-#      rev: 5.13.2
-#      hooks:
-#          - id: isort
-#            args: ["--profile", "black"]
-#            exclude: (docs/|notebooks/)
-#
-#      # Checks Python source files for errors.
-#    - repo: https://github.com/PyCQA/flake8
-#      rev: 7.1.1
-#      hooks:
-#          - id: flake8
-#            name: flake8
-#            entry: flake8
-#            language: python
-#            types: [python]
-#            args: [--config, .flake8]
-#            exclude: (docs/)
-#
-#      # Enforces a coding standard, looks for code smells, and can make suggestions about how the code could be refactored.
-#    - repo: https://github.com/pycqa/pylint
-#      rev: v3.2.6
-#      hooks:
-#          - id: pylint
-#            exclude: (/test_|tests/|docs/)
-#            # # You can add additional plugins for pylint here,
-#            # here is an example for pydantic, remember to enable it in pyproject.toml
-#            # additional_dependencies:
-#            #   - 'pylint_pydantic'
-#            # args:
-#            #   # pylint can have issue with python libraries based on C
-#            #   # if it fails to find some objects likely you need to add them
-#            #   # here:
-#            #   ["--extension-pkg-whitelist=pydantic"]
-
-      # Finds common security issues in Python code.
-    - repo: https://github.com/PyCQA/bandit
-      rev: 1.7.5
-      hooks:
-          - id: bandit
-            args: [-c, pyproject.toml, --recursive, packages/]
-            additional_dependencies: [".[toml]"] # required for pyproject.toml support
-            exclude:  (notebooks/)
-=======
-            exclude: (/test_|setup.py|/tests/|docs/)
->>>>>>> de78074d
+            exclude: (/test_|setup.py|/tests/|docs/)