[project]
name = "ragbits-document-search"
version = "0.11.0"
description = "Document Search module for Ragbits"
readme = "README.md"
requires-python = ">=3.10"
license = "MIT"
authors = [
    { name = "deepsense.ai", email = "ragbits@deepsense.ai"}
]
keywords = [
    "Retrieval Augmented Generation",
    "RAG",
    "Large Language Models",
    "LLMs",
    "Generative AI",
    "GenAI",
    "Document Search"
]
classifiers = [
    "Development Status :: 4 - Beta",
    "Environment :: Console",
    "Intended Audience :: Science/Research",
    "License :: OSI Approved :: MIT License",
    "Natural Language :: English",
    "Operating System :: OS Independent",
    "Programming Language :: Python :: 3.10",
    "Programming Language :: Python :: 3.11",
    "Programming Language :: Python :: 3.12",
    "Programming Language :: Python :: 3.13",
    "Topic :: Scientific/Engineering :: Artificial Intelligence",
    "Topic :: Software Development :: Libraries :: Python Modules",
]
<<<<<<< HEAD
dependencies = [
    "unstructured>=0.16.9",
    "unstructured-client>=0.26.0",
    "rerankers>=0.6.1",
    "aiohttp>=3.10.8",
    "ragbits-core==0.10.2",
]
=======

dependencies = ["unstructured>=0.16.9", "unstructured-client>=0.26.0", "pdf2image>=1.17.0", "rerankers>=0.6.1", "aiohttp>=3.10.8", "ragbits-core==0.11.0"]
>>>>>>> 6b6171da

[project.urls]
"Homepage" = "https://github.com/deepsense-ai/ragbits"
"Bug Reports" = "https://github.com/deepsense-ai/ragbits/issues"
"Documentation" = "https://ragbits.deepsense.ai/"
"Source" = "https://github.com/deepsense-ai/ragbits"

[project.optional-dependencies]
azure=[
    "azure-storage-blob>=12.24.1,<13.0.0",
    "azure-identity>=1.19.0,<2.0.0",
    "azure-core>=1.32.0,<2.0.0"
]
gcs = [
    "gcloud-aio-storage>=9.3.0,<10.0.0"
]
huggingface = [
    "datasets>=3.0.1,<4.0.0",
]
ray = [
    "ray[data]>=2.43.0,<3.0.0",
]
s3 = [
    "boto3>=1.35.42,<2.0.0",
]

[tool.uv]
dev-dependencies = [
    "pre-commit~=3.8.0",
    "pytest~=8.3.3",
    "pytest-cov~=5.0.0",
    "pytest-asyncio~=0.24.0",
    "pip-licenses>=4.0.0,<5.0.0",
    "ragbits[local]",
]

[tool.uv.sources]
ragbits-core = { workspace = true }

[build-system]
requires = ["hatchling"]
build-backend = "hatchling.build"

[tool.hatch.metadata]
allow-direct-references = true

[tool.hatch.build.targets.wheel]
packages = ["src/ragbits"]

[tool.pytest.ini_options]
asyncio_mode = "auto"<|MERGE_RESOLUTION|>--- conflicted
+++ resolved
@@ -31,18 +31,13 @@
     "Topic :: Scientific/Engineering :: Artificial Intelligence",
     "Topic :: Software Development :: Libraries :: Python Modules",
 ]
-<<<<<<< HEAD
 dependencies = [
     "unstructured>=0.16.9",
     "unstructured-client>=0.26.0",
     "rerankers>=0.6.1",
     "aiohttp>=3.10.8",
-    "ragbits-core==0.10.2",
+    "ragbits-core==0.11.0",
 ]
-=======
-
-dependencies = ["unstructured>=0.16.9", "unstructured-client>=0.26.0", "pdf2image>=1.17.0", "rerankers>=0.6.1", "aiohttp>=3.10.8", "ragbits-core==0.11.0"]
->>>>>>> 6b6171da
 
 [project.urls]
 "Homepage" = "https://github.com/deepsense-ai/ragbits"
