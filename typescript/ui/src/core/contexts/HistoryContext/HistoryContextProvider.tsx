--- conflicted
+++ resolved
@@ -189,7 +189,6 @@
         content: "",
       });
 
-<<<<<<< HEAD
       // Prepare chat request with conversation context
       const context = {
         ...(serverState ?? {}),
@@ -197,8 +196,6 @@
         ...(options ?? {}), // Include chat options in context
       };
 
-=======
->>>>>>> f0fe8b18
       const chatRequest: ChatRequest = {
         message: text,
         history: mapHistoryToMessages(history),
