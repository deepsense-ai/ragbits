--- conflicted
+++ resolved
@@ -27,16 +27,14 @@
         root_path: The root path to search for Prompt objects. Defaults to the directory where the script is run.
         target_path: The path to save the promptfoo configuration files. Defaults to "promptfooconfigs".
     """
-<<<<<<< HEAD
     root_path = root_path or Path.cwd()
-=======
+
     if not HAS_PYYAML:
         Console(stderr=True).print(
             "To generate configs for promptfoo, you need the PyYAML library. Please install it using the following"
             " command:\n[b]pip install ragbits-core\\[promptfoo][/b]"
         )
         return
->>>>>>> e77e234f
 
     prompts = PromptDiscovery(file_pattern=file_pattern, root_path=root_path).discover()
     Console().print(
