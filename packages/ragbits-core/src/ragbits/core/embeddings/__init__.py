--- conflicted
+++ resolved
@@ -1,4 +1,3 @@
-<<<<<<< HEAD
 import sys
 
 from .base import Embeddings
@@ -6,7 +5,7 @@
 from .local import LocalEmbeddings
 from .noop import NoopEmbeddings
 
-__all__ = ["LiteLLMEmbeddings", "LocalEmbeddings", "NoopEmbeddings"]
+__all__ = ["Embeddings", "LiteLLMEmbeddings", "LocalEmbeddings", "NoopEmbeddings"]
 
 module = sys.modules[__name__]
 
@@ -25,11 +24,4 @@
     embeddings_type = embedder_config["type"]
     config = embedder_config.get("config", {})
 
-    return getattr(module, embeddings_type)(**config)
-=======
-from .base import Embeddings
-from .litellm import LiteLLMEmbeddings
-from .local import LocalEmbeddings
-
-__all__ = ["Embeddings", "LiteLLMEmbeddings", "LocalEmbeddings"]
->>>>>>> 1e6ed2bf
+    return getattr(module, embeddings_type)(**config)