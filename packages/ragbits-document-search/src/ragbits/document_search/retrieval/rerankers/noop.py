--- conflicted
+++ resolved
@@ -1,9 +1,6 @@
-<<<<<<< HEAD
-from ragbits.core.audit import traceable
-=======
 from collections.abc import Sequence
 
->>>>>>> 2ea28750
+from ragbits.core.audit import traceable
 from ragbits.document_search.documents.element import Element
 from ragbits.document_search.retrieval.rerankers.base import Reranker, RerankerOptions
 
@@ -13,11 +10,6 @@
     A no-op reranker that does not change the order of the elements.
     """
 
-<<<<<<< HEAD
-    @staticmethod
-    @traceable
-    def rerank(chunks: list[Element]) -> list[Element]:
-=======
     @classmethod
     def from_config(cls, config: dict) -> "NoopReranker":
         """
@@ -31,13 +23,13 @@
         """
         return cls(default_options=RerankerOptions(**config.get("default_options", {})))
 
+    @traceable
     async def rerank(  # noqa: PLR6301
         self,
         elements: Sequence[Element],
         query: str,
         options: RerankerOptions | None = None,
     ) -> Sequence[Element]:
->>>>>>> 2ea28750
         """
         No reranking, returning the elements in the same order.
 
