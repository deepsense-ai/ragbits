--- conflicted
+++ resolved
@@ -1,3 +1,5 @@
+from typing import Optional
+
 try:
     import litellm
 
@@ -5,17 +7,12 @@
 except ImportError:
     HAS_LITELLM = False
 
-<<<<<<< HEAD
-from ragbits.core.embeddings.base import Embeddings
+from ragbits.core.embeddings import Embeddings
 from ragbits.core.embeddings.exceptions import (
     EmbeddingConnectionError,
     EmbeddingResponseError,
     EmbeddingStatusError,
 )
-=======
-from ragbits.core.embeddings import Embeddings
-from ragbits.core.embeddings.exceptions import EmbeddingConnectionError, EmbeddingResponseError, EmbeddingStatusError
->>>>>>> b8cd7373
 
 
 class LiteLLMEmbeddings(Embeddings):
@@ -72,6 +69,7 @@
             EmbeddingStatusError: If the embedding API returns an error status code.
             EmbeddingResponseError: If the embedding API response is invalid.
         """
+
         try:
             response = await litellm.aembedding(
                 input=data,
