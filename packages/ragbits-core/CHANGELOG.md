--- conflicted
+++ resolved
@@ -13,12 +13,9 @@
 - Add message update functions to BasePrompt (#648)
 - Add Logfire integration to handle traces and metrics (#642)
 - Clean up Overloads for Prompt (#650)
-<<<<<<< HEAD
 - Added GoogleSource as a source (#686)
-=======
 - Make ToolCall importable from ragbits.core.llms (#688)
 - Support all metric types (#615)
->>>>>>> ee1e43a1
 
 ## 1.0.0 (2025-06-04)
 
