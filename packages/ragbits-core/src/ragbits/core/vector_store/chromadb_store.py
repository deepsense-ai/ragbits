import json
from hashlib import sha256
from typing import Literal

try:
    import chromadb

    HAS_CHROMADB = True
except ImportError:
    HAS_CHROMADB = False

from ragbits.core.embeddings import Embeddings
from ragbits.core.utils.config_handling import get_cls_from_config
from ragbits.core.vector_store import VectorDBEntry, VectorStore


class ChromaDBStore(VectorStore):
    """
    Class that stores text embeddings using [Chroma](https://docs.trychroma.com/).
    """

    def __init__(
        self,
        index_name: str,
<<<<<<< HEAD
        chroma_client: chromadb.ClientAPI,
        embedding_function: Embeddings | chromadb.EmbeddingFunction,
        max_distance: float | None = None,
=======
        chroma_client: "chromadb.ClientAPI",
        embedding_function: Union[Embeddings, "chromadb.EmbeddingFunction"],
        max_distance: Optional[float] = None,
>>>>>>> e77e234f
        distance_method: Literal["l2", "ip", "cosine"] = "l2",
    ):
        """
        Initializes the ChromaDBStore with the given parameters.

        Args:
            index_name: The name of the index.
            chroma_client: The ChromaDB client.
            embedding_function: The embedding function.
            max_distance: The maximum distance for similarity.
            distance_method: The distance method to use.
        """
        if not HAS_CHROMADB:
            raise ImportError("Install the 'ragbits-document-search[chromadb]' extra to use LiteLLM embeddings models")

        super().__init__()
        self._index_name = index_name
        self._chroma_client = chroma_client
        self._embedding_function = embedding_function
        self._max_distance = max_distance
        self._metadata = {"hnsw:space": distance_method}
        self._collection = self._get_chroma_collection()

    @classmethod
    def from_config(cls, config: dict) -> "ChromaDBStore":
        """
        Creates and returns an instance of the ChromaDBStore class from the given configuration.

        Args:
            config: A dictionary containing the configuration for initializing the ChromaDBStore instance.

        Returns:
            An initialized instance of the ChromaDBStore class.
        """
        chroma_client = get_cls_from_config(config["chroma_client"]["type"], chromadb)(
            **config["chroma_client"].get("config", {})
        )
        embedding_function = get_cls_from_config(config["embedding_function"]["type"], chromadb)(
            **config["embedding_function"].get("config", {})
        )

        return cls(
            config["index_name"],
            chroma_client,
            embedding_function,
            max_distance=config.get("max_distance"),
            distance_method=config.get("distance_method", "l2"),
        )

    def _get_chroma_collection(self) -> "chromadb.Collection":
        """
        Based on the selected embedding_function, chooses how to retrieve the ChromaDB collection.
        If the collection doesn't exist, it creates one.

        Returns:
            Retrieved collection
        """
        if isinstance(self._embedding_function, Embeddings):
            return self._chroma_client.get_or_create_collection(name=self._index_name, metadata=self._metadata)

        return self._chroma_client.get_or_create_collection(
            name=self._index_name,
            metadata=self._metadata,
            embedding_function=self._embedding_function,
        )

    def _return_best_match(self, retrieved: dict) -> str | None:
        """
        Based on the retrieved data, returns the best match or None if no match is found.

        Args:
            retrieved: Retrieved data, with a column-first format.

        Returns:
            The best match or None if no match is found.
        """
        if self._max_distance is None or retrieved["distances"][0][0] <= self._max_distance:
            return retrieved["documents"][0][0]

        return None

    @staticmethod
    def _process_db_entry(entry: VectorDBEntry) -> tuple[str, list[float], dict]:
        doc_id = sha256(entry.key.encode("utf-8")).hexdigest()
        embedding = entry.vector

        metadata = {
            "__key": entry.key,
            "__metadata": json.dumps(entry.metadata, default=str),
        }

        return doc_id, embedding, metadata

    @property
<<<<<<< HEAD
    def embedding_function(self) -> Embeddings | chromadb.EmbeddingFunction:
=======
    def embedding_function(self) -> Union[Embeddings, "chromadb.EmbeddingFunction"]:
>>>>>>> e77e234f
        """
        Returns the embedding function.

        Returns:
            The embedding function.
        """
        return self._embedding_function

    async def store(self, entries: list[VectorDBEntry]) -> None:
        """
        Stores entries in the ChromaDB collection.

        Args:
            entries: The entries to store.
        """
        entries_processed = list(map(self._process_db_entry, entries))
        ids, embeddings, metadatas = map(list, zip(*entries_processed, strict=False))

        self._collection.add(ids=ids, embeddings=embeddings, metadatas=metadatas)

    async def retrieve(self, vector: list[float], k: int = 5) -> list[VectorDBEntry]:
        """
        Retrieves entries from the ChromaDB collection.

        Args:
            vector: The vector to query.
            k: The number of entries to retrieve.

        Returns:
            The retrieved entries.
        """
        query_result = self._collection.query(query_embeddings=[vector], n_results=k)

        db_entries = []
        for meta in query_result.get("metadatas"):
            for result in meta:
                db_entry = VectorDBEntry(
                    key=result["__key"],
                    vector=vector,
                    metadata=json.loads(result["__metadata"]),
                )

                db_entries.append(db_entry)

        return db_entries

    def __repr__(self) -> str:
        """
        Returns the string representation of the object.

        Returns:
            The string representation of the object.
        """
        return f"{self.__class__.__name__}(index_name={self._index_name})"<|MERGE_RESOLUTION|>--- conflicted
+++ resolved
@@ -22,15 +22,9 @@
     def __init__(
         self,
         index_name: str,
-<<<<<<< HEAD
-        chroma_client: chromadb.ClientAPI,
-        embedding_function: Embeddings | chromadb.EmbeddingFunction,
+        chroma_client: "chromadb.ClientAPI",
+        embedding_function: Embeddings | "chromadb.EmbeddingFunction",
         max_distance: float | None = None,
-=======
-        chroma_client: "chromadb.ClientAPI",
-        embedding_function: Union[Embeddings, "chromadb.EmbeddingFunction"],
-        max_distance: Optional[float] = None,
->>>>>>> e77e234f
         distance_method: Literal["l2", "ip", "cosine"] = "l2",
     ):
         """
@@ -125,11 +119,7 @@
         return doc_id, embedding, metadata
 
     @property
-<<<<<<< HEAD
-    def embedding_function(self) -> Embeddings | chromadb.EmbeddingFunction:
-=======
-    def embedding_function(self) -> Union[Embeddings, "chromadb.EmbeddingFunction"]:
->>>>>>> e77e234f
+    def embedding_function(self) -> Embeddings | "chromadb.EmbeddingFunction":
         """
         Returns the embedding function.
 
