import abc
<<<<<<< HEAD
from typing import List, Optional
=======
>>>>>>> 99d91f90

from pydantic import BaseModel

from ragbits.core.metadata_store.base import MetadataStore


class VectorDBEntry(BaseModel):
    """
    An object representing a vector database entry.
    """

    key: str
    vector: list[float]
    metadata: dict


WhereQuery = dict[str, str | int | float | bool]


class VectorStore(abc.ABC):
    """
    A class with an implementation of Vector Store, allowing to store and retrieve vectors by similarity function.
    """

    metadata_store: Optional[MetadataStore]

    def __init__(self, metadata_store: Optional[MetadataStore] = None):
        self.metadata_store = metadata_store

    @abc.abstractmethod
    async def store(self, entries: list[VectorDBEntry]) -> None:
        """
        Store entries in the vector store.

        Args:
            entries: The entries to store.
        """

    @abc.abstractmethod
    async def retrieve(self, vector: list[float], k: int = 5) -> list[VectorDBEntry]:
        """
        Retrieve entries from the vector store.

        Args:
            vector: The vector to search for.
            k: The number of entries to retrieve.

        Returns:
            The entries.
        """

    @abc.abstractmethod
    async def list(
        self, where: WhereQuery | None = None, limit: int | None = None, offset: int = 0
    ) -> list[VectorDBEntry]:
        """
        List entries from the vector store. The entries can be filtered, limited and offset.

        Args:
            where: The filter dictionary - the keys are the field names and the values are the values to filter by.
                Not specifying the key means no filtering.
            limit: The maximum number of entries to return.
            offset: The number of entries to skip.

        Returns:
            The entries.
        """<|MERGE_RESOLUTION|>--- conflicted
+++ resolved
@@ -1,8 +1,5 @@
 import abc
-<<<<<<< HEAD
-from typing import List, Optional
-=======
->>>>>>> 99d91f90
+from typing import Optional
 
 from pydantic import BaseModel
 
