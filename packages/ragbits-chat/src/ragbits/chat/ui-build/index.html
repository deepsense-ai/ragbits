<!doctype html>
<html lang="en" class="h-full light">
  <head>
    <meta charset="UTF-8" />
    <link rel="icon" type="image/svg+xml" href="/assets/ragbits-9U4hpuUb.svg" />
    <meta name="viewport" content="width=device-width, initial-scale=1.0" />
    <title>Ragbits</title>
<<<<<<< HEAD
<<<<<<< jd/eslint-prettier-config-modules
    <script type="module" crossorigin src="/assets/index-BRaTV0Lx.js"></script>
    <link rel="stylesheet" crossorigin href="/assets/index-B86z3tbJ.css">
=======
    <script type="module" crossorigin src="/assets/index-DaBRpZyO.js"></script>
    <link rel="stylesheet" crossorigin href="/assets/index-B26fiZ6b.css">
>>>>>>> jd/typescript-ragbits-api-client-modules
=======
    <script type="module" crossorigin src="/assets/index-CZ8YHcmN.js"></script>
    <link rel="stylesheet" crossorigin href="/assets/index-Cqr1Lxps.css">
>>>>>>> 92e7282a
  </head>

  <body class="h-full">
    <div id="root" class="h-full"></div>
  </body>
</html><|MERGE_RESOLUTION|>--- conflicted
+++ resolved
@@ -5,18 +5,8 @@
     <link rel="icon" type="image/svg+xml" href="/assets/ragbits-9U4hpuUb.svg" />
     <meta name="viewport" content="width=device-width, initial-scale=1.0" />
     <title>Ragbits</title>
-<<<<<<< HEAD
-<<<<<<< jd/eslint-prettier-config-modules
-    <script type="module" crossorigin src="/assets/index-BRaTV0Lx.js"></script>
-    <link rel="stylesheet" crossorigin href="/assets/index-B86z3tbJ.css">
-=======
-    <script type="module" crossorigin src="/assets/index-DaBRpZyO.js"></script>
-    <link rel="stylesheet" crossorigin href="/assets/index-B26fiZ6b.css">
->>>>>>> jd/typescript-ragbits-api-client-modules
-=======
-    <script type="module" crossorigin src="/assets/index-CZ8YHcmN.js"></script>
+    <script type="module" crossorigin src="/assets/index-CdYkryZK.js"></script>
     <link rel="stylesheet" crossorigin href="/assets/index-Cqr1Lxps.css">
->>>>>>> 92e7282a
   </head>
 
   <body class="h-full">
