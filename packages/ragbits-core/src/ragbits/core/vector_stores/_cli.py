import asyncio
from dataclasses import dataclass
from pathlib import Path
from typing import Annotated

import typer
from pydantic import BaseModel

from ragbits.cli import cli_state, print_output
from ragbits.cli._utils import get_instance_or_exit
from ragbits.cli.state import OutputType
from ragbits.core.embeddings.base import Embeddings
from ragbits.core.vector_stores.base import VectorStore, VectorStoreOptions

vector_stores_app = typer.Typer(no_args_is_help=True)


@dataclass
class CLIState:
    vector_store: VectorStore | None = None


state: CLIState = CLIState()

# Default columns for commands that list entries
_default_columns = "id,key,metadata"


@vector_stores_app.callback()
def common_args(
<<<<<<< HEAD
    factory_path: Annotated[
        str | None,
        typer.Option(
            help="Python path to a function that creates a vector store, ina format 'module.submodule:function'"
        ),
    ] = None,
    yaml_path: Annotated[
        Path | None,
        typer.Option(help="Path to a YAML configuration file for the vector store", exists=True, resolve_path=True),
    ] = None,
) -> None:
    try:
        state.vector_store = VectorStore.subclass_from_defaults(
            core_config,
            factory_path_override=factory_path,
            yaml_path_override=yaml_path,
        )
    except InvalidConfigError as e:
        Console(stderr=True).print(e)
        raise typer.Exit(1) from e
=======
    factory_path: str | None = None,
    yaml_path: Path | None = None,
) -> None:
    state.vector_store = get_instance_or_exit(
        VectorStore,
        factory_path=factory_path,
        yaml_path=yaml_path,
    )
>>>>>>> 30796aa4


@vector_stores_app.command(name="list")
def list_entries(
    limit: Annotated[int, typer.Option(help="Maximum number of entries to list")] = 10,
    offset: Annotated[int, typer.Option(help="How many entries to skip")] = 0,
    columns: Annotated[
        str, typer.Option(help="Comma-separated list of columns to display, aviailable: id, key, vector, metadata")
    ] = _default_columns,
) -> None:
    """
    List all objects in the chosen vector store.
    """

    async def run() -> None:
        if state.vector_store is None:
            raise ValueError("Vector store not initialized")

        entries = await state.vector_store.list(limit=limit, offset=offset)
        print_output(entries, columns=columns)

    asyncio.run(run())


class RemovedItem(BaseModel):
    id: str


@vector_stores_app.command()
def remove(
    ids: Annotated[list[str], typer.Argument(help="IDs of the entries to remove from the vector store")],
) -> None:
    """
    Remove objects from the chosen vector store.
    """

    async def run() -> None:
        if state.vector_store is None:
            raise ValueError("Vector store not initialized")

        await state.vector_store.remove(ids)
        if cli_state.output_type == OutputType.text:
            typer.echo(f"Removed entries with IDs: {', '.join(ids)}")
        else:
            print_output([RemovedItem(id=id) for id in ids])

    asyncio.run(run())


@vector_stores_app.command()
def query(
<<<<<<< HEAD
    text: Annotated[str, typer.Argument(help="Text to query the vector store with")],
    k: Annotated[int, typer.Option(help="Number of entries to retrieve")] = 5,
    max_distance: Annotated[float | None, typer.Option(help="Maximum distance to the query vector")] = None,
    embedder_factory_path: Annotated[
        str | None,
        typer.Option(
            help="Python path to a function that creates an embedder, in a format 'module.submodule:function'"
        ),
    ] = None,
    embedder_yaml_path: Annotated[
        Path | None,
        typer.Option(help="Path to a YAML configuration file for the embedder", exists=True, resolve_path=True),
    ] = None,
    columns: Annotated[
        str, typer.Option(help="Comma-separated list of columns to display, aviailable: id, key, vector, metadata")
    ] = _default_columns,
=======
    text: str,
    k: int = 5,
    max_distance: float | None = None,
    embedder_factory_path: str | None = None,
    embedder_yaml_path: Path | None = None,
>>>>>>> 30796aa4
) -> None:
    """
    Query the chosen vector store.
    """

    async def run() -> None:
        if state.vector_store is None:
            raise ValueError("Vector store not initialized")

<<<<<<< HEAD
        try:
            embedder: Embeddings = Embeddings.subclass_from_defaults(
                core_config,
                factory_path_override=embedder_factory_path,
                yaml_path_override=embedder_yaml_path,
            )
        except InvalidConfigError as e:
            Console(stderr=True).print(e)
            raise typer.Exit(1) from e

=======
        embedder = get_instance_or_exit(
            Embeddings,
            factory_path=embedder_factory_path,
            yaml_path=embedder_yaml_path,
            factory_path_argument_name="--embedder_factory_path",
            yaml_path_argument_name="--embedder_yaml_path",
            type_name="embedder",
        )
>>>>>>> 30796aa4
        search_vector = await embedder.embed_text([text])

        options = VectorStoreOptions(k=k, max_distance=max_distance)
        entries = await state.vector_store.retrieve(
            vector=search_vector[0],
            options=options,
        )
        print_output(entries, columns=columns)

    asyncio.run(run())<|MERGE_RESOLUTION|>--- conflicted
+++ resolved
@@ -28,7 +28,6 @@
 
 @vector_stores_app.callback()
 def common_args(
-<<<<<<< HEAD
     factory_path: Annotated[
         str | None,
         typer.Option(
@@ -40,25 +39,11 @@
         typer.Option(help="Path to a YAML configuration file for the vector store", exists=True, resolve_path=True),
     ] = None,
 ) -> None:
-    try:
-        state.vector_store = VectorStore.subclass_from_defaults(
-            core_config,
-            factory_path_override=factory_path,
-            yaml_path_override=yaml_path,
-        )
-    except InvalidConfigError as e:
-        Console(stderr=True).print(e)
-        raise typer.Exit(1) from e
-=======
-    factory_path: str | None = None,
-    yaml_path: Path | None = None,
-) -> None:
     state.vector_store = get_instance_or_exit(
         VectorStore,
         factory_path=factory_path,
         yaml_path=yaml_path,
     )
->>>>>>> 30796aa4
 
 
 @vector_stores_app.command(name="list")
@@ -110,7 +95,6 @@
 
 @vector_stores_app.command()
 def query(
-<<<<<<< HEAD
     text: Annotated[str, typer.Argument(help="Text to query the vector store with")],
     k: Annotated[int, typer.Option(help="Number of entries to retrieve")] = 5,
     max_distance: Annotated[float | None, typer.Option(help="Maximum distance to the query vector")] = None,
@@ -127,13 +111,6 @@
     columns: Annotated[
         str, typer.Option(help="Comma-separated list of columns to display, aviailable: id, key, vector, metadata")
     ] = _default_columns,
-=======
-    text: str,
-    k: int = 5,
-    max_distance: float | None = None,
-    embedder_factory_path: str | None = None,
-    embedder_yaml_path: Path | None = None,
->>>>>>> 30796aa4
 ) -> None:
     """
     Query the chosen vector store.
@@ -143,18 +120,6 @@
         if state.vector_store is None:
             raise ValueError("Vector store not initialized")
 
-<<<<<<< HEAD
-        try:
-            embedder: Embeddings = Embeddings.subclass_from_defaults(
-                core_config,
-                factory_path_override=embedder_factory_path,
-                yaml_path_override=embedder_yaml_path,
-            )
-        except InvalidConfigError as e:
-            Console(stderr=True).print(e)
-            raise typer.Exit(1) from e
-
-=======
         embedder = get_instance_or_exit(
             Embeddings,
             factory_path=embedder_factory_path,
@@ -163,7 +128,6 @@
             yaml_path_argument_name="--embedder_yaml_path",
             type_name="embedder",
         )
->>>>>>> 30796aa4
         search_vector = await embedder.embed_text([text])
 
         options = VectorStoreOptions(k=k, max_distance=max_distance)
