import importlib
import json
import logging
import time
from collections.abc import AsyncGenerator
from contextlib import asynccontextmanager
from pathlib import Path

import uvicorn
from fastapi import Depends, FastAPI, HTTPException, Request, status
from fastapi.exceptions import RequestValidationError
from fastapi.middleware.cors import CORSMiddleware
from fastapi.responses import HTMLResponse, JSONResponse, StreamingResponse
from fastapi.security import HTTPAuthorizationCredentials, HTTPBearer
from fastapi.staticfiles import StaticFiles

from ragbits.chat.interface import ChatInterface
from ragbits.chat.interface.types import (
<<<<<<< HEAD
    AuthenticationConfig,
    AuthType,
=======
>>>>>>> 14b1e777
    ChatContext,
    ChatMessageRequest,
    ChatResponse,
    ChatResponseType,
    ConfigResponse,
    FeedbackConfig,
    FeedbackItem,
    FeedbackRequest,
)
from ragbits.core.audit.metrics import record_metric
from ragbits.core.audit.metrics.base import MetricType
from ragbits.core.audit.traces import trace

from .auth import AuthenticationBackend, User
from .auth.models import JWTToken
from .metrics import ChatCounterMetric, ChatHistogramMetric

logger = logging.getLogger(__name__)


<<<<<<< HEAD
class CredentialsLoginRequest(BaseModel):
    """
    Request body for user login
    """

    username: str = Field(..., description="Username")
    password: str = Field(..., description="Password")


LoginRequest = CredentialsLoginRequest


class LoginResponse(BaseModel):
    """
    Response body for successful login
    """

    success: bool = Field(..., description="Whether login was successful")
    user: dict | None = Field(None, description="User information")
    error_message: str | None = Field(None, description="Error message if login failed")
    jwt_token: JWTToken | None = Field(..., description="Access jwt_token")


class LogoutRequest(BaseModel):
    """
    Request body for user logout
    """

    session_id: str = Field(..., description="Session ID to logout")


=======
>>>>>>> 14b1e777
class RagbitsAPI:
    """
    RagbitsAPI class for running API with Demo UI for testing purposes
    """

    def __init__(
        self,
        chat_interface: type[ChatInterface] | str,
        cors_origins: list[str] | None = None,
        ui_build_dir: str | None = None,
        debug_mode: bool = False,
        auth_backend: AuthenticationBackend | type[AuthenticationBackend] | str | None = None,
    ) -> None:
        """
        Initialize the RagbitsAPI.

        Args:
            chat_interface: Either a ChatInterface class (recommended) or a string path to a class
                                in format "module.path:ClassName" (legacy support)
            cors_origins: List of allowed CORS origins. If None, defaults to common development origins.
            ui_build_dir: Path to a custom UI build directory. If None, uses the default package UI.
            debug_mode: Flag enabling debug tools in the default UI
            auth_backend: Authentication backend for user authentication. If None, no authentication required.
        """
        self.chat_interface: ChatInterface = self._load_chat_interface(chat_interface)
        self.dist_dir = Path(ui_build_dir) if ui_build_dir else Path(__file__).parent / "ui-build"
        self.cors_origins = cors_origins or []
        self.debug_mode = debug_mode
        self.auth_backend = self._load_auth_backend(auth_backend)
        self.security = HTTPBearer(auto_error=False) if auth_backend else None

        @asynccontextmanager
        async def lifespan(app: FastAPI) -> AsyncGenerator[None, None]:
            await self.chat_interface.setup()
            yield

        self.app = FastAPI(lifespan=lifespan)

        self.configure_app()
        self.setup_routes()
        self.setup_exception_handlers()

    def configure_app(self) -> None:
        """Configures middleware, CORS, and other settings."""
        self.app.add_middleware(
            CORSMiddleware,
            allow_origins=self.cors_origins,
            allow_credentials=True,
            allow_methods=["*"],
            allow_headers=["*"],
        )

        assets_dir = self.dist_dir / "assets"
        static_dir = self.dist_dir / "static"
        # Note: Assets directory is always produced by the build process, but static directory is optional
        self.app.mount("/assets", StaticFiles(directory=str(assets_dir)), name="assets")
        if static_dir.exists():
            self.app.mount("/static", StaticFiles(directory=str(static_dir)), name="static")

    def setup_exception_handlers(self) -> None:
        """Setup custom exception handlers."""

        @self.app.exception_handler(RequestValidationError)
        async def validation_exception_handler(request: Request, exc: RequestValidationError) -> JSONResponse:
            """Handle validation errors in a structured way."""
            logger.error(f"Validation error: {exc}")
            return JSONResponse(
                status_code=status.HTTP_422_UNPROCESSABLE_ENTITY,
                content={"detail": exc.errors(), "body": exc.body},
            )

    def setup_routes(self) -> None:
        """Defines API routes."""
        # Authentication routes
        if self.auth_backend:
            # Create security dependency variable to avoid B008 linting error
            security_dependency = Depends(self.security)

            @self.app.post("/api/auth/login", response_class=JSONResponse)
            async def login(request: LoginRequest) -> JSONResponse:
                return await self._handle_login(request)

            @self.app.post("/api/auth/logout", response_class=JSONResponse)
            async def logout(request: LogoutRequest) -> JSONResponse:
                return await self._handle_logout(request)

            @self.app.post("/api/chat", response_class=StreamingResponse)
            async def chat_message(
                request: ChatMessageRequest,
                credentials: HTTPAuthorizationCredentials | None = security_dependency,
            ) -> StreamingResponse:
                return await self._handle_chat_message(request, credentials)

            @self.app.post("/api/feedback", response_class=JSONResponse)
            async def feedback(
                request: FeedbackRequest,
                credentials: HTTPAuthorizationCredentials | None = security_dependency,
            ) -> JSONResponse:
                return await self._handle_feedback(request, credentials)
        else:

            @self.app.post("/api/chat", response_class=StreamingResponse)
            async def chat_message(
                request: ChatMessageRequest,
            ) -> StreamingResponse:
                return await self._handle_chat_message(request, None)

            @self.app.post("/api/feedback", response_class=JSONResponse)
            async def feedback(
                request: FeedbackRequest,
            ) -> JSONResponse:
                return await self._handle_feedback(request, None)

        @self.app.get("/api/config", response_class=JSONResponse)
        async def config() -> JSONResponse:
            feedback_config = self.chat_interface.feedback_config

            config_response = ConfigResponse(
                feedback=FeedbackConfig(
                    like=FeedbackItem(
                        enabled=feedback_config.like_enabled,
                        form=feedback_config.like_form,
                    ),
                    dislike=FeedbackItem(
                        enabled=feedback_config.dislike_enabled,
                        form=feedback_config.dislike_form,
                    ),
                ),
                customization=self.chat_interface.ui_customization,
                user_settings=self.chat_interface.user_settings,
                debug_mode=self.debug_mode,
                conversation_history=self.chat_interface.conversation_history,
<<<<<<< HEAD
                authentication=AuthenticationConfig(
                    enabled=self.auth_backend is not None,
                    auth_types=[AuthType.CREDENTIALS],
                ),
=======
>>>>>>> 14b1e777
            )

            return JSONResponse(content=config_response.model_dump())

        @self.app.get("/{full_path:path}", response_class=HTMLResponse)
        async def root() -> HTMLResponse:
            index_file = self.dist_dir / "index.html"
            with open(str(index_file)) as file:
                return HTMLResponse(content=file.read())

    async def _validate_authentication(self, credentials: HTTPAuthorizationCredentials | None) -> User | None:
        """Validate authentication credentials and return user if valid."""
        if not self.auth_backend:
            return None

        if not credentials:
            raise HTTPException(
                status_code=status.HTTP_401_UNAUTHORIZED,
                detail="Authentication required",
                headers={"WWW-Authenticate": "Bearer"},
            )

        # The jwt_token should be the session_id
        auth_result = await self.auth_backend.validate_token(credentials.credentials)
        if not auth_result.success:
            raise HTTPException(
                status_code=status.HTTP_401_UNAUTHORIZED,
                detail=auth_result.error_message or "Invalid session",
                headers={"WWW-Authenticate": "Bearer"},
            )

        return auth_result.user

    @staticmethod
    def _prepare_chat_context(
        request: ChatMessageRequest,
        authenticated_user: User | None,
        credentials: HTTPAuthorizationCredentials | None,
    ) -> ChatContext:
        """Prepare and validate chat context from request."""
        chat_context = ChatContext(**request.context)

        # Add session_id to context if authenticated
        if authenticated_user and credentials:
            chat_context.session_id = credentials.credentials
            chat_context.state["authenticated_user"] = authenticated_user

        # Verify state signature if provided
        if "state" in request.context and "signature" in request.context:
            state = request.context["state"]
            signature = request.context["signature"]
            if not ChatInterface.verify_state(state, signature):
                logger.warning(f"Invalid state signature received for message {chat_context.message_id}")
                record_metric(
                    ChatCounterMetric.API_ERROR_COUNT,
                    1,
                    metric_type=MetricType.COUNTER,
                    endpoint="/api/chat",
                    status_code="400",
                    error_type="invalid_state_signature",
                )
                raise HTTPException(
                    status_code=status.HTTP_400_BAD_REQUEST,
                    detail="Invalid state signature",
                )

        return chat_context

    async def _handle_chat_message(
        self, request: ChatMessageRequest, credentials: HTTPAuthorizationCredentials | None = None
    ) -> StreamingResponse:  # noqa: PLR0915
        """Handle chat message requests with metrics tracking."""
        start_time = time.time()

        # Track API request
        record_metric(
            ChatCounterMetric.API_REQUEST_COUNT, 1, metric_type=MetricType.COUNTER, endpoint="/api/chat", method="POST"
        )

        try:
            # Validate authentication if required
            authenticated_user = await self._validate_authentication(credentials)

            if not self.chat_interface:
                record_metric(
                    ChatCounterMetric.API_ERROR_COUNT,
                    1,
                    metric_type=MetricType.COUNTER,
                    endpoint="/api/chat",
                    status_code="500",
                    error_type="chat_interface_not_initialized",
                )
                raise HTTPException(status_code=500, detail="Chat implementation is not initialized")

            # Prepare chat context
            chat_context = RagbitsAPI._prepare_chat_context(request, authenticated_user, credentials)

            # Get the response generator from the chat interface
            response_generator = self.chat_interface.chat(
                message=request.message,
                history=[msg.model_dump() for msg in request.history],
                context=chat_context,
            )

            # wrapper function to trace the response generation
            async def chat_response() -> AsyncGenerator[str, None]:
                response_text = ""
                reference_text = ""
                state_update_text = ""

                with trace(
                    message=request.message,
                    history=[msg.model_dump() for msg in request.history],
                    context=chat_context,
                ) as outputs:
                    async for chunk in RagbitsAPI._chat_response_to_sse(response_generator):
                        data_dict = json.loads(chunk[len("data: ") :])

                        content = str(data_dict.get("content", ""))

                        match data_dict.get("type"):
                            case ChatResponseType.TEXT:
                                response_text += content
                            case ChatResponseType.REFERENCE:
                                reference_text += content
                            case ChatResponseType.STATE_UPDATE:
                                state_update_text += content
                            case ChatResponseType.MESSAGE_ID:
                                outputs.message_id = content
                            case ChatResponseType.CONVERSATION_ID:
                                outputs.conversation_id = content
                            case ChatResponseType.IMAGE:
                                outputs.image_url = content

                        yield chunk

                    outputs.response_text = response_text
                    outputs.reference_text = reference_text
                    outputs.state_update_text = state_update_text

            streaming_response = StreamingResponse(
                chat_response(),
                media_type="text/event-stream",
            )

            # Track successful request duration
            duration = time.time() - start_time
            record_metric(
                ChatHistogramMetric.API_REQUEST_DURATION,
                duration,
                metric_type=MetricType.HISTOGRAM,
                endpoint="/api/chat",
                method="POST",
                status="success",
            )

            return streaming_response

        except HTTPException as e:
            # Track HTTP errors
            duration = time.time() - start_time
            record_metric(
                ChatHistogramMetric.API_REQUEST_DURATION,
                duration,
                metric_type=MetricType.HISTOGRAM,
                endpoint="/api/chat",
                method="POST",
                status="error",
            )
            record_metric(
                ChatCounterMetric.API_ERROR_COUNT,
                1,
                metric_type=MetricType.COUNTER,
                endpoint="/api/chat",
                status_code=str(e.status_code),
                error_type="http_exception",
            )
            raise
        except Exception as e:
            # Track unexpected errors
            duration = time.time() - start_time
            record_metric(
                ChatHistogramMetric.API_REQUEST_DURATION,
                duration,
                metric_type=MetricType.HISTOGRAM,
                endpoint="/api/chat",
                method="POST",
                status="error",
            )
            record_metric(
                ChatCounterMetric.API_ERROR_COUNT,
                1,
                metric_type=MetricType.COUNTER,
                endpoint="/api/chat",
                status_code="500",
                error_type=type(e).__name__,
            )
            raise HTTPException(status_code=500, detail="Internal server error") from None

    async def _handle_feedback(
        self, request: FeedbackRequest, credentials: HTTPAuthorizationCredentials | None = None
    ) -> JSONResponse:
        """Handle feedback requests with metrics tracking."""
        start_time = time.time()

        # Track API request
        record_metric(
            ChatCounterMetric.API_REQUEST_COUNT,
            1,
            metric_type=MetricType.COUNTER,
            endpoint="/api/feedback",
            method="POST",
        )

        try:
            # Validate authentication if required
            await self._validate_authentication(credentials)

            if not self.chat_interface:
                record_metric(
                    ChatCounterMetric.API_ERROR_COUNT,
                    1,
                    metric_type=MetricType.COUNTER,
                    endpoint="/api/feedback",
                    status_code="500",
                    error_type="chat_interface_not_initialized",
                )
                raise HTTPException(status_code=500, detail="Chat implementation is not initialized")

            await self.chat_interface.save_feedback(
                message_id=request.message_id,
                feedback=request.feedback,
                payload=request.payload,
            )

            # Track successful request duration
            duration = time.time() - start_time
            record_metric(
                ChatHistogramMetric.API_REQUEST_DURATION,
                duration,
                metric_type=MetricType.HISTOGRAM,
                endpoint="/api/feedback",
                method="POST",
                status="success",
            )

            return JSONResponse(content={"status": "success"})

        except HTTPException as e:
            # Track HTTP errors
            duration = time.time() - start_time
            record_metric(
                ChatHistogramMetric.API_REQUEST_DURATION,
                duration,
                metric_type=MetricType.HISTOGRAM,
                endpoint="/api/feedback",
                method="POST",
                status="error",
            )
            record_metric(
                ChatCounterMetric.API_ERROR_COUNT,
                1,
                metric_type=MetricType.COUNTER,
                endpoint="/api/feedback",
                status_code=str(e.status_code),
                error_type="http_exception",
            )
            raise
        except Exception as e:
            # Track unexpected errors
            duration = time.time() - start_time
            record_metric(
                ChatHistogramMetric.API_REQUEST_DURATION,
                duration,
                metric_type=MetricType.HISTOGRAM,
                endpoint="/api/feedback",
                method="POST",
                status="error",
            )
            record_metric(
                ChatCounterMetric.API_ERROR_COUNT,
                1,
                metric_type=MetricType.COUNTER,
                endpoint="/api/feedback",
                status_code="500",
                error_type=type(e).__name__,
            )
            raise HTTPException(status_code=500, detail="Internal server error") from None

    async def _handle_login(self, request: LoginRequest) -> JSONResponse:
        """Handle user login requests."""
        if not self.auth_backend:
            raise HTTPException(status_code=500, detail="Authentication not configured")

        try:
            from .auth.models import UserCredentials

            credentials = UserCredentials(username=request.username, password=request.password)
            auth_result = await self.auth_backend.authenticate_with_credentials(credentials)

            if auth_result.success and auth_result.jwt_token:
                return JSONResponse(
                    content=LoginResponse(
                        success=True,
                        user=auth_result.user.model_dump() if auth_result.user else None,
                        error_message=None,
                        jwt_token=auth_result.jwt_token,
                    ).model_dump()
                )
            else:
                return JSONResponse(
                    status_code=status.HTTP_401_UNAUTHORIZED,
                    content=LoginResponse(
                        success=False,
                        user=None,
                        error_message=auth_result.error_message or "Invalid credentials",
                        jwt_token=None,
                    ).model_dump(),
                )
        except Exception as e:
            logger.error(f"Login error: {e}")
            return JSONResponse(
                status_code=status.HTTP_500_INTERNAL_SERVER_ERROR,
                content=LoginResponse(
                    success=False,
                    user=None,
                    error_message="Internal server error",
                    jwt_token=None,
                ).model_dump(),
            )

    async def _handle_logout(self, request: LogoutRequest) -> JSONResponse:
        """Handle user logout requests."""
        if not self.auth_backend:
            raise HTTPException(status_code=500, detail="Authentication not configured")

        try:
            success = await self.auth_backend.revoke_token(request.session_id)
            return JSONResponse(content={"success": success})
        except Exception as e:
            logger.error(f"Logout error: {e}")
            return JSONResponse(
                status_code=status.HTTP_500_INTERNAL_SERVER_ERROR,
                content={"success": False, "error_message": "Internal server error"},
            )

    @staticmethod
    async def _chat_response_to_sse(
        responses: AsyncGenerator[ChatResponse],
    ) -> AsyncGenerator[str, None]:
        """
        Formats chat responses into Server-Sent Events (SSE) format for streaming to the client.
        Each response is converted to JSON and wrapped in the SSE 'data:' prefix.

        Args:
            responses: The chat response generator
        """
        chunk_count = 0
        stream_start_time = time.time()

        try:
            async for response in responses:
                chunk_count += 1
                data = json.dumps(
                    {
                        "type": response.type.value,
                        "content": response.content
                        if isinstance(response.content, str | list)
                        else response.content.model_dump(),
                    }
                )
                yield f"data: {data}\n\n"
        finally:
            # Track streaming metrics
            stream_duration = time.time() - stream_start_time
            record_metric(
                ChatHistogramMetric.API_STREAM_DURATION,
                stream_duration,
                metric_type=MetricType.HISTOGRAM,
                endpoint="/api/chat",
            )
            record_metric(
                ChatCounterMetric.API_STREAM_CHUNK_COUNT,
                chunk_count,
                metric_type=MetricType.COUNTER,
                endpoint="/api/chat",
            )

    @staticmethod
    def _load_chat_interface(implementation: type[ChatInterface] | str) -> ChatInterface:
        """Initialize the chat implementation from either a class directly or a module path.

        Args:
            implementation: Either a ChatInterface class or a string path in format "module:class"
        """
        if isinstance(implementation, str):
            module_stringified, object_stringified = implementation.split(":")
            logger.info(f"Loading chat implementation from path: {module_stringified}, class: {object_stringified}")

            module = importlib.import_module(module_stringified)
            implementation_class = getattr(module, object_stringified)
        else:
            implementation_class = implementation

        if not issubclass(implementation_class, ChatInterface):
            raise TypeError("Implementation must inherit from ChatInterface")

        logger.info(f"Initialized chat implementation: {implementation_class.__name__}")
        return implementation_class()

    @staticmethod
    def _load_auth_backend(
        implementation: AuthenticationBackend | type[AuthenticationBackend] | str | None,
    ) -> AuthenticationBackend | None:
        """Initialize the auth backend from a class, instance, or module path.

        Args:
            implementation: Either an AuthenticationBackend instance, class, or a
            string path in format "module:class" or "module:function"
        """
        if implementation is None:
            return None

        # If it's already an instance, return it directly
        if isinstance(implementation, AuthenticationBackend):
            logger.info(f"Using existing auth backend instance: {type(implementation).__name__}")
            return implementation

        if isinstance(implementation, str):
            module_stringify, object_stringify = implementation.split(":")
            logger.info(f"Loading Auth implementation from path: {module_stringify}, object: {object_stringify}")

            module = importlib.import_module(module_stringify)
            implementation_obj = getattr(module, object_stringify)

            # If it's a function, call it to get the backend instance
            if callable(implementation_obj) and not isinstance(implementation_obj, type):
                logger.info(f"Calling factory function: {object_stringify}")
                return implementation_obj()
            else:
                implementation_class = implementation_obj
        else:
            implementation_class = implementation

        if not issubclass(implementation_class, AuthenticationBackend):
            raise TypeError("Implementation must inherit from AuthenticationBackend")

        logger.info(f"Initialized auth backend: {implementation_class.__name__}")
        return implementation_class()

    def run(self, host: str = "127.0.0.1", port: int = 8000) -> None:
        """
        Used for starting the API
        """
        uvicorn.run(self.app, host=host, port=port)<|MERGE_RESOLUTION|>--- conflicted
+++ resolved
@@ -16,11 +16,8 @@
 
 from ragbits.chat.interface import ChatInterface
 from ragbits.chat.interface.types import (
-<<<<<<< HEAD
     AuthenticationConfig,
     AuthType,
-=======
->>>>>>> 14b1e777
     ChatContext,
     ChatMessageRequest,
     ChatResponse,
@@ -41,7 +38,6 @@
 logger = logging.getLogger(__name__)
 
 
-<<<<<<< HEAD
 class CredentialsLoginRequest(BaseModel):
     """
     Request body for user login
@@ -73,8 +69,6 @@
     session_id: str = Field(..., description="Session ID to logout")
 
 
-=======
->>>>>>> 14b1e777
 class RagbitsAPI:
     """
     RagbitsAPI class for running API with Demo UI for testing purposes
@@ -207,13 +201,10 @@
                 user_settings=self.chat_interface.user_settings,
                 debug_mode=self.debug_mode,
                 conversation_history=self.chat_interface.conversation_history,
-<<<<<<< HEAD
                 authentication=AuthenticationConfig(
                     enabled=self.auth_backend is not None,
                     auth_types=[AuthType.CREDENTIALS],
                 ),
-=======
->>>>>>> 14b1e777
             )
 
             return JSONResponse(content=config_response.model_dump())
