import importlib
import json
import logging
import time
from collections.abc import AsyncGenerator
from contextlib import asynccontextmanager
from pathlib import Path
from typing import Any, Literal

import uvicorn
from fastapi import FastAPI, HTTPException, Request, status
from fastapi.exceptions import RequestValidationError
from fastapi.middleware.cors import CORSMiddleware
from fastapi.responses import HTMLResponse, JSONResponse, StreamingResponse
from fastapi.staticfiles import StaticFiles
from pydantic import BaseModel, Field

from ragbits.chat.interface import ChatInterface
from ragbits.chat.interface.types import ChatContext, ChatResponse, ChatResponseType, Message
from ragbits.core.audit.metrics import record_metric
from ragbits.core.audit.metrics.base import MetricType
from ragbits.core.audit.traces import trace

from .metrics import ChatCounterMetric, ChatHistogramMetric

logger = logging.getLogger(__name__)


class ChatMessageRequest(BaseModel):
    """
    Request body for chat message
    """

    message: str = Field(..., description="The current user message")
    history: list[Message] = Field(default_factory=list, description="Previous message history")
    context: dict[str, Any] = Field(default_factory=dict, description="User context information")


class FeedbackRequest(BaseModel):
    """
    Request body for feedback submission
    """

    message_id: str = Field(..., description="ID of the message receiving feedback")
    feedback: Literal["like", "dislike"] = Field(..., description="Type of feedback (like or dislike)")
    payload: dict = Field(default_factory=dict, description="Additional feedback details")


class RagbitsAPI:
    """
    RagbitsAPI class for running API with Demo UI for testing purposes
    """

    def __init__(
        self,
        chat_interface: type[ChatInterface] | str,
        cors_origins: list[str] | None = None,
        ui_build_dir: str | None = None,
        debug_mode: bool = False,
    ) -> None:
        """
        Initialize the RagbitsAPI.

        Args:
            chat_interface: Either a ChatInterface class (recommended) or a string path to a class
                                in format "module.path:ClassName" (legacy support)
            cors_origins: List of allowed CORS origins. If None, defaults to common development origins.
            ui_build_dir: Path to a custom UI build directory. If None, uses the default package UI.
            debug_mode: Flag enabling debug tools in the default UI
        """
        self.chat_interface: ChatInterface = self._load_chat_interface(chat_interface)
        self.dist_dir = Path(ui_build_dir) if ui_build_dir else Path(__file__).parent / "ui-build"
        self.cors_origins = cors_origins or []
        self.debug_mode = debug_mode

        @asynccontextmanager
        async def lifespan(app: FastAPI) -> AsyncGenerator[None, None]:
            await self.chat_interface.setup()
            yield

        self.app = FastAPI(lifespan=lifespan)

        self.configure_app()
        self.setup_routes()
        self.setup_exception_handlers()

    def configure_app(self) -> None:
        """Configures middleware, CORS, and other settings."""
        self.app.add_middleware(
            CORSMiddleware,
            allow_origins=self.cors_origins,
            allow_credentials=True,
            allow_methods=["*"],
            allow_headers=["*"],
        )

        assets_dir = self.dist_dir / "assets"
        static_dir = self.dist_dir / "static"
        # Note: Assets directory is always produced by the build process, but static directory is optional
        self.app.mount("/assets", StaticFiles(directory=str(assets_dir)), name="assets")
        if static_dir.exists():
            self.app.mount("/static", StaticFiles(directory=str(static_dir)), name="static")

    def setup_exception_handlers(self) -> None:
        """Setup custom exception handlers."""

        @self.app.exception_handler(RequestValidationError)
        async def validation_exception_handler(request: Request, exc: RequestValidationError) -> JSONResponse:
            """Handle validation errors in a structured way."""
            logger.error(f"Validation error: {exc}")
            return JSONResponse(
                status_code=status.HTTP_422_UNPROCESSABLE_ENTITY,
                content={"detail": exc.errors(), "body": exc.body},
            )

    def setup_routes(self) -> None:
        """Defines API routes."""

        @self.app.get("/", response_class=HTMLResponse)
        async def root() -> HTMLResponse:
            index_file = self.dist_dir / "index.html"
            with open(str(index_file)) as file:
                return HTMLResponse(content=file.read())

        @self.app.post("/api/chat", response_class=StreamingResponse)
        async def chat_message(request: ChatMessageRequest) -> StreamingResponse:
            return await self._handle_chat_message(request)

        @self.app.post("/api/feedback", response_class=JSONResponse)
        async def feedback(request: FeedbackRequest) -> JSONResponse:
            return await self._handle_feedback(request)

        @self.app.get("/api/config", response_class=JSONResponse)
        async def config() -> JSONResponse:
            like_config = self.chat_interface.feedback_config.like_form
            dislike_config = self.chat_interface.feedback_config.dislike_form

            config_dict = {
                "feedback": {
                    "like": {
                        "enabled": self.chat_interface.feedback_config.like_enabled,
                        "form": like_config,
                    },
                    "dislike": {
                        "enabled": self.chat_interface.feedback_config.dislike_enabled,
                        "form": dislike_config,
                    },
                },
                "customization": self.chat_interface.ui_customization.model_dump()
                if self.chat_interface.ui_customization
                else None,
                "debug_mode": self.debug_mode,
            }

            return JSONResponse(content=config_dict)

    async def _handle_chat_message(self, request: ChatMessageRequest) -> StreamingResponse:  # noqa: PLR0915
        """Handle chat message requests with metrics tracking."""
        start_time = time.time()

        # Track API request
        record_metric(
            ChatCounterMetric.API_REQUEST_COUNT, 1, metric_type=MetricType.COUNTER, endpoint="/api/chat", method="POST"
        )

        try:
            if not self.chat_interface:
                record_metric(
                    ChatCounterMetric.API_ERROR_COUNT,
                    1,
                    metric_type=MetricType.COUNTER,
                    endpoint="/api/chat",
                    status_code="500",
                    error_type="chat_interface_not_initialized",
                )
                raise HTTPException(status_code=500, detail="Chat implementation is not initialized")

            # Convert request context to ChatContext
            chat_context = ChatContext(**request.context)

            # Verify state signature if provided
            if "state" in request.context and "signature" in request.context:
                state = request.context["state"]
                signature = request.context["signature"]
                if not ChatInterface.verify_state(state, signature):
                    logger.warning(f"Invalid state signature received for message {chat_context.message_id}")
                    record_metric(
                        ChatCounterMetric.API_ERROR_COUNT,
                        1,
                        metric_type=MetricType.COUNTER,
                        endpoint="/api/chat",
                        status_code="400",
                        error_type="invalid_state_signature",
                    )
                    raise HTTPException(
                        status_code=status.HTTP_400_BAD_REQUEST,
                        detail="Invalid state signature",
                    )
                # Remove the signature from context after verification (it's already parsed into ChatContext)

            # Get the response generator from the chat interface
            response_generator = self.chat_interface.chat(
                message=request.message,
                history=[msg.model_dump() for msg in request.history],
                context=chat_context,
            )

            # wrapper function to trace the response generation
            async def chat_response() -> AsyncGenerator[str, None]:
                response_text = ""
                reference_text = ""
                state_update_text = ""

                with trace(
                    message=request.message,
                    history=[msg.model_dump() for msg in request.history],
                    context=chat_context,
                ) as outputs:
                    async for chunk in RagbitsAPI._chat_response_to_sse(response_generator):
                        data_dict = json.loads(chunk[len("data: ") :])

                        content = str(data_dict.get("content", ""))

                        match data_dict.get("type"):
                            case ChatResponseType.TEXT:
                                response_text += content
                            case ChatResponseType.REFERENCE:
                                reference_text += content
                            case ChatResponseType.STATE_UPDATE:
                                state_update_text += content
                            case ChatResponseType.MESSAGE_ID:
                                outputs.message_id = content
                            case ChatResponseType.CONVERSATION_ID:
                                outputs.conversation_id = content

                        yield chunk

                    outputs.response_text = response_text
                    outputs.reference_text = reference_text
                    outputs.state_update_text = state_update_text

            streaming_response = StreamingResponse(
                chat_response(),
                media_type="text/event-stream",
            )

            # Track successful request duration
            duration = time.time() - start_time
            record_metric(
                ChatHistogramMetric.API_REQUEST_DURATION,
                duration,
                metric_type=MetricType.HISTOGRAM,
                endpoint="/api/chat",
                method="POST",
                status="success",
            )

            return streaming_response

        except HTTPException as e:
            # Track HTTP errors
            duration = time.time() - start_time
            record_metric(
                ChatHistogramMetric.API_REQUEST_DURATION,
                duration,
                metric_type=MetricType.HISTOGRAM,
                endpoint="/api/chat",
                method="POST",
                status="error",
            )
            record_metric(
                ChatCounterMetric.API_ERROR_COUNT,
                1,
                metric_type=MetricType.COUNTER,
                endpoint="/api/chat",
                status_code=str(e.status_code),
                error_type="http_exception",
            )
            raise
        except Exception as e:
            # Track unexpected errors
            duration = time.time() - start_time
            record_metric(
                ChatHistogramMetric.API_REQUEST_DURATION,
                duration,
                metric_type=MetricType.HISTOGRAM,
                endpoint="/api/chat",
                method="POST",
                status="error",
            )
            record_metric(
                ChatCounterMetric.API_ERROR_COUNT,
                1,
                metric_type=MetricType.COUNTER,
                endpoint="/api/chat",
                status_code="500",
                error_type=type(e).__name__,
            )
            raise HTTPException(status_code=500, detail="Internal server error") from None

    async def _handle_feedback(self, request: FeedbackRequest) -> JSONResponse:
        """Handle feedback requests with metrics tracking."""
        start_time = time.time()

        # Track API request
        record_metric(
            ChatCounterMetric.API_REQUEST_COUNT,
            1,
            metric_type=MetricType.COUNTER,
            endpoint="/api/feedback",
            method="POST",
        )

        try:
            if not self.chat_interface:
                record_metric(
                    ChatCounterMetric.API_ERROR_COUNT,
                    1,
                    metric_type=MetricType.COUNTER,
                    endpoint="/api/feedback",
                    status_code="500",
                    error_type="chat_interface_not_initialized",
                )
                raise HTTPException(status_code=500, detail="Chat implementation is not initialized")

            await self.chat_interface.save_feedback(
                message_id=request.message_id,
                feedback=request.feedback,
                payload=request.payload,
            )

<<<<<<< HEAD
            return JSONResponse(content={"status": "success"})

        @self.app.get("/api/config", response_class=JSONResponse)
        async def config() -> JSONResponse:
            like_config = self.chat_interface.feedback_config.like_form
            dislike_config = self.chat_interface.feedback_config.dislike_form
            user_settings_config = self.chat_interface.user_settings.form

            config_dict = {
                "feedback": {
                    "like": {
                        "enabled": self.chat_interface.feedback_config.like_enabled,
                        "form": like_config,
                    },
                    "dislike": {
                        "enabled": self.chat_interface.feedback_config.dislike_enabled,
                        "form": dislike_config,
                    },
                },
                "customization": self.chat_interface.ui_customization.model_dump()
                if self.chat_interface.ui_customization
                else None,
                "user_settings": {"form": user_settings_config},
                "debug_mode": self.debug_mode,
            }
=======
            # Track successful request duration
            duration = time.time() - start_time
            record_metric(
                ChatHistogramMetric.API_REQUEST_DURATION,
                duration,
                metric_type=MetricType.HISTOGRAM,
                endpoint="/api/feedback",
                method="POST",
                status="success",
            )

            return JSONResponse(content={"status": "success"})
>>>>>>> 7b764bdc

        except HTTPException as e:
            # Track HTTP errors
            duration = time.time() - start_time
            record_metric(
                ChatHistogramMetric.API_REQUEST_DURATION,
                duration,
                metric_type=MetricType.HISTOGRAM,
                endpoint="/api/feedback",
                method="POST",
                status="error",
            )
            record_metric(
                ChatCounterMetric.API_ERROR_COUNT,
                1,
                metric_type=MetricType.COUNTER,
                endpoint="/api/feedback",
                status_code=str(e.status_code),
                error_type="http_exception",
            )
            raise
        except Exception as e:
            # Track unexpected errors
            duration = time.time() - start_time
            record_metric(
                ChatHistogramMetric.API_REQUEST_DURATION,
                duration,
                metric_type=MetricType.HISTOGRAM,
                endpoint="/api/feedback",
                method="POST",
                status="error",
            )
            record_metric(
                ChatCounterMetric.API_ERROR_COUNT,
                1,
                metric_type=MetricType.COUNTER,
                endpoint="/api/feedback",
                status_code="500",
                error_type=type(e).__name__,
            )
            raise HTTPException(status_code=500, detail="Internal server error") from None

    @staticmethod
    async def _chat_response_to_sse(
        responses: AsyncGenerator[ChatResponse],
    ) -> AsyncGenerator[str, None]:
        """
        Formats chat responses into Server-Sent Events (SSE) format for streaming to the client.
        Each response is converted to JSON and wrapped in the SSE 'data:' prefix.

        Args:
            responses: The chat response generator
        """
        chunk_count = 0
        stream_start_time = time.time()

        try:
            async for response in responses:
                chunk_count += 1
                data = json.dumps(
                    {
                        "type": response.type.value,
                        "content": response.content
                        if isinstance(response.content, str | list)
                        else response.content.model_dump(),
                    }
                )
                yield f"data: {data}\n\n"
        finally:
            # Track streaming metrics
            stream_duration = time.time() - stream_start_time
            record_metric(
                ChatHistogramMetric.API_STREAM_DURATION,
                stream_duration,
                metric_type=MetricType.HISTOGRAM,
                endpoint="/api/chat",
            )
            record_metric(
                ChatCounterMetric.API_STREAM_CHUNK_COUNT,
                chunk_count,
                metric_type=MetricType.COUNTER,
                endpoint="/api/chat",
            )

    @staticmethod
    def _load_chat_interface(implementation: type[ChatInterface] | str) -> ChatInterface:
        """Initialize the chat implementation from either a class directly or a module path.

        Args:
            implementation: Either a ChatInterface class or a string path in format "module:class"
        """
        if isinstance(implementation, str):
            module_stringified, object_stringified = implementation.split(":")
            logger.info(f"Loading chat implementation from path: {module_stringified}, class: {object_stringified}")

            module = importlib.import_module(module_stringified)
            implementation_class = getattr(module, object_stringified)
        else:
            implementation_class = implementation

        if not issubclass(implementation_class, ChatInterface):
            raise TypeError("Implementation must inherit from ChatInterface")

        logger.info(f"Initialized chat implementation: {implementation_class.__name__}")
        return implementation_class()

    def run(self, host: str = "127.0.0.1", port: int = 8000) -> None:
        """
        Used for starting the API
        """
        uvicorn.run(self.app, host=host, port=port)<|MERGE_RESOLUTION|>--- conflicted
+++ resolved
@@ -134,6 +134,7 @@
         async def config() -> JSONResponse:
             like_config = self.chat_interface.feedback_config.like_form
             dislike_config = self.chat_interface.feedback_config.dislike_form
+            user_settings_config = self.chat_interface.user_settings.form
 
             config_dict = {
                 "feedback": {
@@ -149,6 +150,7 @@
                 "customization": self.chat_interface.ui_customization.model_dump()
                 if self.chat_interface.ui_customization
                 else None,
+                "user_settings": {"form": user_settings_config},
                 "debug_mode": self.debug_mode,
             }
 
@@ -329,46 +331,18 @@
                 payload=request.payload,
             )
 
-<<<<<<< HEAD
+            # Track successful request duration
+            duration = time.time() - start_time
+            record_metric(
+                ChatHistogramMetric.API_REQUEST_DURATION,
+                duration,
+                metric_type=MetricType.HISTOGRAM,
+                endpoint="/api/feedback",
+                method="POST",
+                status="success",
+            )
+
             return JSONResponse(content={"status": "success"})
-
-        @self.app.get("/api/config", response_class=JSONResponse)
-        async def config() -> JSONResponse:
-            like_config = self.chat_interface.feedback_config.like_form
-            dislike_config = self.chat_interface.feedback_config.dislike_form
-            user_settings_config = self.chat_interface.user_settings.form
-
-            config_dict = {
-                "feedback": {
-                    "like": {
-                        "enabled": self.chat_interface.feedback_config.like_enabled,
-                        "form": like_config,
-                    },
-                    "dislike": {
-                        "enabled": self.chat_interface.feedback_config.dislike_enabled,
-                        "form": dislike_config,
-                    },
-                },
-                "customization": self.chat_interface.ui_customization.model_dump()
-                if self.chat_interface.ui_customization
-                else None,
-                "user_settings": {"form": user_settings_config},
-                "debug_mode": self.debug_mode,
-            }
-=======
-            # Track successful request duration
-            duration = time.time() - start_time
-            record_metric(
-                ChatHistogramMetric.API_REQUEST_DURATION,
-                duration,
-                metric_type=MetricType.HISTOGRAM,
-                endpoint="/api/feedback",
-                method="POST",
-                status="success",
-            )
-
-            return JSONResponse(content={"status": "success"})
->>>>>>> 7b764bdc
 
         except HTTPException as e:
             # Track HTTP errors
