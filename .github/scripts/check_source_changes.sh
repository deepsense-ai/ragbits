#!/bin/bash

# Get the changed files between the specified commits
CHANGED_FILES=$(git diff --name-only "$1" "$2")

# Check if any non-UI files have changed
PACKAGES_CHANGED=$(echo "$CHANGED_FILES" | grep -qv '^typescript/ui/' && echo "true" || echo "false")

# Check if any UI files have changed
UI_CHANGED=$(echo "$CHANGED_FILES" | grep -q '^typescript/ui/' && echo "true" || echo "false")

# Check if any TypeScript module files have changed (ragbits-api-client or ragbits-api-client-react)
<<<<<<< HEAD
MODULES_CHANGED=$(echo "$CHANGED_FILES" | grep -q '^typescript/ragbits-api-client' && echo "true" || echo "false")
=======
CLIENT_CHANGED=$(echo "$CHANGED_FILES" | grep -q '^typescript/ragbits-api-client' && echo "true" || echo "false")
>>>>>>> 92e7282a

# Set the GitHub outputs
echo "packages-changed=$PACKAGES_CHANGED" >> "$GITHUB_OUTPUT"
echo "ui-changed=$UI_CHANGED" >> "$GITHUB_OUTPUT"
<<<<<<< HEAD
echo "modules-changed=$MODULES_CHANGED" >> "$GITHUB_OUTPUT"
=======
echo "client-changed=$CLIENT_CHANGED" >> "$GITHUB_OUTPUT"
>>>>>>> 92e7282a
<|MERGE_RESOLUTION|>--- conflicted
+++ resolved
@@ -10,17 +10,9 @@
 UI_CHANGED=$(echo "$CHANGED_FILES" | grep -q '^typescript/ui/' && echo "true" || echo "false")
 
 # Check if any TypeScript module files have changed (ragbits-api-client or ragbits-api-client-react)
-<<<<<<< HEAD
-MODULES_CHANGED=$(echo "$CHANGED_FILES" | grep -q '^typescript/ragbits-api-client' && echo "true" || echo "false")
-=======
 CLIENT_CHANGED=$(echo "$CHANGED_FILES" | grep -q '^typescript/ragbits-api-client' && echo "true" || echo "false")
->>>>>>> 92e7282a
 
 # Set the GitHub outputs
 echo "packages-changed=$PACKAGES_CHANGED" >> "$GITHUB_OUTPUT"
 echo "ui-changed=$UI_CHANGED" >> "$GITHUB_OUTPUT"
-<<<<<<< HEAD
-echo "modules-changed=$MODULES_CHANGED" >> "$GITHUB_OUTPUT"
-=======
-echo "client-changed=$CLIENT_CHANGED" >> "$GITHUB_OUTPUT"
->>>>>>> 92e7282a
+echo "client-changed=$CLIENT_CHANGED" >> "$GITHUB_OUTPUT"