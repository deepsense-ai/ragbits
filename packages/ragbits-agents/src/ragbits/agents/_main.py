from collections.abc import AsyncGenerator, AsyncIterator, Callable
from copy import deepcopy
from dataclasses import dataclass
<<<<<<< HEAD
from inspect import iscoroutinefunction
from types import ModuleType, SimpleNamespace
=======
from inspect import getdoc, iscoroutinefunction
from types import ModuleType
>>>>>>> 9d546e51
from typing import Any, ClassVar, Generic, cast, overload

from a2a.types import AgentCapabilities, AgentCard, AgentSkill

from ragbits import agents
from ragbits.agents.exceptions import (
    AgentInvalidPromptInputError,
    AgentToolExecutionError,
    AgentToolNotAvailableError,
    AgentToolNotSupportedError,
)
from ragbits.core.audit.traces import trace
from ragbits.core.llms.base import LLM, LLMClientOptionsT, LLMResponseWithMetadata, ToolCall
from ragbits.core.options import Options
from ragbits.core.prompt.base import BasePrompt, ChatFormat, SimplePrompt
from ragbits.core.prompt.prompt import Prompt, PromptInputT, PromptOutputT
from ragbits.core.types import NOT_GIVEN, NotGiven
from ragbits.core.utils.config_handling import ConfigurableComponent


@dataclass
class ToolCallResult:
    """
    Result of the tool call.
    """

    id: str
    name: str
    arguments: dict
    result: Any


@dataclass
class AgentResult(Generic[PromptOutputT]):
    """
    Result of the agent run.
    """

    content: PromptOutputT
    """The output content of the LLM."""
    metadata: dict
    """The additional data returned by the LLM."""
    history: ChatFormat
    """The history of the agent."""
    tool_calls: list[ToolCallResult] | None = None
    """Tool calls run by the Agent."""


class AgentOptions(Options, Generic[LLMClientOptionsT]):
    """
    Options for the agent run.
    """

    llm_options: LLMClientOptionsT | None | NotGiven = NOT_GIVEN
    """The options for the LLM."""


class AgentResultStreaming(AsyncIterator[str | ToolCall | ToolCallResult]):
    """
    An async iterator that will collect all yielded items by LLM.generate_streaming(). This object is returned
    by `run_streaming`. It can be used in an `async for` loop to process items as they arrive. After the loop completes,
    all items are available under the same names as in AgentResult class.
    """

    def __init__(self, generator: AsyncGenerator[str | ToolCall | ToolCallResult | SimpleNamespace | BasePrompt]):
        self._generator = generator
        self.content: str = ""
        self.tool_calls: list[ToolCallResult] | None = None
        self.metadata: dict = {}
        self.history: ChatFormat

    def __aiter__(self) -> AsyncIterator[str | ToolCall | ToolCallResult]:
        return self

    async def __anext__(self) -> str | ToolCall | ToolCallResult:
        try:
            item = await self._generator.__anext__()
            match item:
                case str():
                    self.content += item
                case ToolCall():
                    pass
                case ToolCallResult():
                    if self.tool_calls is None:
                        self.tool_calls = []
                    self.tool_calls.append(item)
                case BasePrompt():
                    item.add_assistant_message(self.content)
                    self.history = item.chat
                    item = await self._generator.__anext__()
                    item = cast(SimpleNamespace, item)
                    item.result = {
                        "content": self.content,
                        "metadata": self.metadata,
                        "tool_calls": self.tool_calls,
                    }
                    raise StopAsyncIteration
                case _:
                    raise ValueError(f"Unexpected item: {item}")
            return item
        except StopAsyncIteration:
            raise


class Agent(
    ConfigurableComponent[AgentOptions[LLMClientOptionsT]], Generic[LLMClientOptionsT, PromptInputT, PromptOutputT]
):
    """
    Agent class that orchestrates the LLM and the prompt, and can call tools.

    Current implementation is highly experimental, and the API is subject to change.
    """

    options_cls: type[AgentOptions] = AgentOptions
    default_module: ClassVar[ModuleType | None] = agents
    configuration_key: ClassVar[str] = "agent"

    def __init__(
        self,
        llm: LLM[LLMClientOptionsT],
        prompt: str | type[Prompt[PromptInputT, PromptOutputT]] | Prompt[PromptInputT, PromptOutputT] | None = None,
        *,
        history: ChatFormat | None = None,
        keep_history: bool = False,
        tools: list[Callable] | None = None,
        default_options: AgentOptions[LLMClientOptionsT] | None = None,
    ) -> None:
        """
        Initialize the agent instance.

        Args:
            llm: The LLM to run the agent.
            prompt: The prompt for the agent. Can be:
                - str: A string prompt that will be used as system message when combined with string input,
                    or as the user message when no input is provided during run().
                - type[Prompt]: A structured prompt class that will be instantiated with the input.
                - Prompt: Already instantiated prompt instance
                - None: No predefined prompt. The input provided to run() will be used as the complete prompt.
            history: The history of the agent.
            keep_history: Whether to keep the history of the agent.
            tools: The tools available to the agent.
            default_options: The default options for the agent run.
        """
        super().__init__(default_options)
        self.llm = llm
        self.prompt = prompt
        self.tools_mapping = {} if not tools else {f.__name__: f for f in tools}
        self.history = history or []
        self.keep_history = keep_history

    @overload
    async def run(
        self: "Agent[LLMClientOptionsT, None, PromptOutputT]",
        input: str | None = None,
        options: AgentOptions[LLMClientOptionsT] | None = None,
    ) -> AgentResult[PromptOutputT]: ...

    @overload
    async def run(
        self: "Agent[LLMClientOptionsT, PromptInputT, PromptOutputT]",
        input: PromptInputT,
        options: AgentOptions[LLMClientOptionsT] | None = None,
    ) -> AgentResult[PromptOutputT]: ...

    async def run(
        self, input: str | PromptInputT | None = None, options: AgentOptions[LLMClientOptionsT] | None = None
    ) -> AgentResult[PromptOutputT]:
        """
        Run the agent. The method is experimental, inputs and outputs may change in the future.

        Args:
            input: The input for the agent run. Can be:
                - str: A string input that will be used as user message.
                - PromptInputT: Structured input for use with structured prompt classes.
                - None: No input. Only valid when a string prompt was provided during initialization.
            options: The options for the agent run.

        Returns:
            The result of the agent run.

        Raises:
            AgentToolNotSupportedError: If the selected tool type is not supported.
            AgentToolNotAvailableError: If the selected tool is not available.
            AgentInvalidPromptInputError: If the prompt/input combination is invalid.
        """
        input = cast(PromptInputT, input)

        merged_options = (self.default_options | options) if options else self.default_options
        llm_options = merged_options.llm_options or None

        prompt_with_history = self._get_prompt_with_history(input)
        tool_calls = []

        with trace(input=input, options=merged_options) as outputs:
            while True:
                response = cast(
                    LLMResponseWithMetadata[PromptOutputT],
                    await self.llm.generate_with_metadata(
                        prompt=prompt_with_history,
                        tools=list(self.tools_mapping.values()),
                        options=llm_options,
                    ),
                )
                if not response.tool_calls:
                    break

                for tool_call in response.tool_calls:
                    result = await self._execute_tool(tool_call)
                    tool_calls.append(result)

                    prompt_with_history = prompt_with_history.add_tool_use_message(**result.__dict__)

            outputs.result = {
                "content": response.content,
                "metadata": response.metadata,
                "tool_calls": tool_calls or None,
            }

            prompt_with_history = prompt_with_history.add_assistant_message(response.content)

            if self.keep_history:
                self.history = prompt_with_history.chat

            return AgentResult(
                content=response.content,
                metadata=response.metadata,
                tool_calls=tool_calls or None,
                history=prompt_with_history.chat,
            )

    @overload
    def run_streaming(
        self: "Agent[LLMClientOptionsT, None, PromptOutputT]",
        input: str | None = None,
        options: AgentOptions[LLMClientOptionsT] | None = None,
    ) -> AgentResultStreaming: ...

    @overload
    def run_streaming(
        self: "Agent[LLMClientOptionsT, PromptInputT, PromptOutputT]",
        input: PromptInputT,
        options: AgentOptions[LLMClientOptionsT] | None = None,
    ) -> AgentResultStreaming: ...

    def run_streaming(
        self, input: str | PromptInputT | None = None, options: AgentOptions[LLMClientOptionsT] | None = None
    ) -> AgentResultStreaming:
        """
        This method returns an `AgentResultStreaming` object that can be asynchronously
        iterated over. After the loop completes, all items are available under the same names as in AgentResult class.

        Args:
            input: The input for the agent run.
            options: The options for the agent run.

        Returns:
            A `StreamingResult` object for iteration and collection.

        Raises:
            AgentToolNotSupportedError: If the selected tool type is not supported.
            AgentToolNotAvailableError: If the selected tool is not available.
            AgentInvalidPromptInputError: If the prompt/input combination is invalid.
        """
        generator = self._stream_internal(input, options)
        return AgentResultStreaming(generator)

    async def _stream_internal(
        self, input: str | PromptInputT | None = None, options: AgentOptions[LLMClientOptionsT] | None = None
    ) -> AsyncGenerator[str | ToolCall | ToolCallResult | SimpleNamespace | BasePrompt]:
        input = cast(PromptInputT, input)
        merged_options = (self.default_options | options) if options else self.default_options
        llm_options = merged_options.llm_options or None

        prompt_with_history = self._get_prompt_with_history(input)
        with trace(input=input, options=merged_options) as outputs:
            while True:
                returned_tool_call = False
                async for chunk in self.llm.generate_streaming(
                    prompt=prompt_with_history,
                    tools=list(self.tools_mapping.values()),
                    options=llm_options,
                ):
                    yield chunk

                    if isinstance(chunk, ToolCall):
                        result = await self._execute_tool(chunk)
                        yield result
                        prompt_with_history = prompt_with_history.add_tool_use_message(**result.__dict__)
                        returned_tool_call = True

                if not returned_tool_call:
                    break
            yield prompt_with_history
            if self.keep_history:
                self.history = prompt_with_history.chat
            yield outputs

    def _get_prompt_with_history(self, input: PromptInputT) -> SimplePrompt | Prompt[PromptInputT, PromptOutputT]:
        curr_history = deepcopy(self.history)
        if isinstance(self.prompt, type) and issubclass(self.prompt, Prompt):
            if self.keep_history:
                self.prompt = self.prompt(input, curr_history)
                return self.prompt
            else:
                return self.prompt(input, curr_history)

        if isinstance(self.prompt, Prompt):
            self.prompt.add_user_message(input)
            return self.prompt

        if isinstance(self.prompt, str) and isinstance(input, str):
            system_prompt = {"role": "system", "content": self.prompt}
            if len(curr_history) == 0:
                curr_history.append(system_prompt)
            else:
                system_idx = next((i for i, msg in enumerate(curr_history) if msg["role"] == "system"), -1)
                if system_idx == -1:
                    curr_history.insert(0, system_prompt)
                else:
                    curr_history[system_idx] = system_prompt
            incoming_user_prompt = input
        elif isinstance(self.prompt, str) and input is None:
            incoming_user_prompt = self.prompt
        elif isinstance(input, str):
            incoming_user_prompt = input
        else:
            raise AgentInvalidPromptInputError(self.prompt, input)

        curr_history.append({"role": "user", "content": incoming_user_prompt})

        return SimplePrompt(curr_history)

<<<<<<< HEAD
    async def _execute_tool(self, tool_call: ToolCall) -> ToolCallResult:
        if tool_call.type != "function":
            raise AgentToolNotSupportedError(tool_call.type)

        if tool_call.name not in self.tools_mapping:
            raise AgentToolNotAvailableError(tool_call.name)

        tool = self.tools_mapping[tool_call.name]

        try:
            tool_output = (
                await tool(**tool_call.arguments) if iscoroutinefunction(tool) else tool(**tool_call.arguments)
            )
        except Exception as e:
            raise AgentToolExecutionError(tool_call.name, e) from e

        return ToolCallResult(
            id=tool_call.id,
            name=tool_call.name,
            arguments=tool_call.arguments,
            result=tool_output,
        )
=======
    def get_agent_card(
        self,
        name: str,
        description: str,
        version: str = "0.0.0",
        host: str = "127.0.0.1",
        port: str = "8000",
        protocol: str = "http",
        default_input_modes: list[str] | None = None,
        default_output_modes: list[str] | None = None,
        capabilities: AgentCapabilities | None = None,
        skills: list[AgentSkill] | None = None,
    ) -> AgentCard:
        """
        Creates an AgentCard that encapsulates metadata about the agent,
        such as its name, version, description, network location, supported input/output modes,
        capabilities, and skills.

        Args:
            name: Human-readable name of the agent.
            description: A brief description of the agent.
            version: Version string of the agent. Defaults to "0.0.0".
            host: Hostname or IP where the agent will be served. Defaults to "0.0.0.0".
            port: Port number on which the agent listens. Defaults to "8000".
            protocol: URL scheme (e.g. "http" or "https"). Defaults to "http".
            default_input_modes: List of input content modes supported by the agent. Defaults to ["text"].
            default_output_modes: List of output content modes supported. Defaults to ["text"].
            capabilities: Agent capabilities; if None, defaults to empty capabilities.
            skills: List of AgentSkill objects representing the agent's skills.
                If None, attempts to extract skills from the agent's registered tools.

        Returns:
            An A2A-compliant agent descriptor including URL and capabilities.
        """
        return AgentCard(
            name=name,
            version=version,
            description=description,
            url=f"{protocol}://{host}:{port}",
            defaultInputModes=default_input_modes or ["text"],
            defaultOutputModes=default_output_modes or ["text"],
            skills=skills or [self._extract_agent_skill(f) for f in self.tools_mapping.values()],
            capabilities=capabilities or AgentCapabilities(),
        )

    @staticmethod
    def _extract_agent_skill(func: Callable) -> AgentSkill:
        """
        Extracts an AgentSkill description from a given callable.
        Uses the function name and its docstring to populate the skill's metadata.

        Args:
            func: The function to extract skill information from.

        Returns:
            The skill representation with name, id, description, and tags.
        """
        doc = getdoc(func) or ""
        return AgentSkill(name=func.__name__.replace("_", " ").title(), id=func.__name__, description=doc, tags=[])

    # TODO: implement run_streaming method according to the comment - https://github.com/deepsense-ai/ragbits/pull/623#issuecomment-2970514478
    # @overload
    # def run_streaming(
    #     self: "Agent[LLMClientOptionsT, PromptInputT, str]",
    #     input: PromptInputT,
    #     options: AgentOptions[LLMClientOptionsT] | None = None,
    # ) -> AsyncGenerator[str | ToolCall, None]: ...

    # @overload
    # def run_streaming(
    #     self: "Agent[LLMClientOptionsT, None, str]",
    #     options: AgentOptions[LLMClientOptionsT] | None = None,
    # ) -> AsyncGenerator[str | ToolCall, None]: ...

    # async def run_streaming(self, *args: Any, **kwargs: Any) -> AsyncGenerator[str | ToolCall, None]:  # noqa: D417
    #     """
    #     Run the agent. The method is experimental, inputs and outputs may change in the future.

    #     Args:
    #         input: The input for the agent run.
    #         options: The options for the agent run.

    #     Yields:
    #         Response text chunks or tool calls from the Agent.
    #     """
    #     input = cast(PromptInputT, args[0] if args else kwargs.get("input"))
    #     options = args[1] if len(args) > 1 else kwargs.get("options")

    #     merged_options = (self.default_options | options) if options else self.default_options
    #     tools = merged_options.tools or None
    #     llm_options = merged_options.llm_options or None

    #     prompt = self.prompt(input)
    #     tools_mapping = {} if not tools else {f.__name__: f for f in tools}

    #     while True:
    #         returned_tool_call = False
    #         async for chunk in self.llm.generate_streaming(
    #             prompt=prompt,
    #             tools=tools,  # type: ignore
    #             options=llm_options,
    #         ):
    #             yield chunk

    #             if isinstance(chunk, ToolCall):
    #                 if chunk.type != "function":
    #                     raise AgentToolNotSupportedError(chunk.type)

    #                 if chunk.name not in tools_mapping:
    #                     raise AgentToolNotAvailableError(chunk.name)

    #                 tool = tools_mapping[chunk.name]
    #                 tool_output = (
    #                     await tool(**chunk.arguments) if iscoroutinefunction(tool) else tool(**chunk.arguments)
    #                 )

    #                 prompt = prompt.add_tool_use_message(
    #                     tool_call_id=chunk.id,
    #                     tool_name=chunk.name,
    #                     tool_arguments=chunk.arguments,
    #                     tool_call_result=tool_output,
    #                 )
    #                 returned_tool_call = True

    #         if not returned_tool_call:
    #             break
>>>>>>> 9d546e51
<|MERGE_RESOLUTION|>--- conflicted
+++ resolved
@@ -1,13 +1,8 @@
 from collections.abc import AsyncGenerator, AsyncIterator, Callable
 from copy import deepcopy
 from dataclasses import dataclass
-<<<<<<< HEAD
-from inspect import iscoroutinefunction
+from inspect import getdoc, iscoroutinefunction
 from types import ModuleType, SimpleNamespace
-=======
-from inspect import getdoc, iscoroutinefunction
-from types import ModuleType
->>>>>>> 9d546e51
 from typing import Any, ClassVar, Generic, cast, overload
 
 from a2a.types import AgentCapabilities, AgentCard, AgentSkill
@@ -340,7 +335,6 @@
 
         return SimplePrompt(curr_history)
 
-<<<<<<< HEAD
     async def _execute_tool(self, tool_call: ToolCall) -> ToolCallResult:
         if tool_call.type != "function":
             raise AgentToolNotSupportedError(tool_call.type)
@@ -363,7 +357,7 @@
             arguments=tool_call.arguments,
             result=tool_output,
         )
-=======
+
     def get_agent_card(
         self,
         name: str,
@@ -422,72 +416,4 @@
             The skill representation with name, id, description, and tags.
         """
         doc = getdoc(func) or ""
-        return AgentSkill(name=func.__name__.replace("_", " ").title(), id=func.__name__, description=doc, tags=[])
-
-    # TODO: implement run_streaming method according to the comment - https://github.com/deepsense-ai/ragbits/pull/623#issuecomment-2970514478
-    # @overload
-    # def run_streaming(
-    #     self: "Agent[LLMClientOptionsT, PromptInputT, str]",
-    #     input: PromptInputT,
-    #     options: AgentOptions[LLMClientOptionsT] | None = None,
-    # ) -> AsyncGenerator[str | ToolCall, None]: ...
-
-    # @overload
-    # def run_streaming(
-    #     self: "Agent[LLMClientOptionsT, None, str]",
-    #     options: AgentOptions[LLMClientOptionsT] | None = None,
-    # ) -> AsyncGenerator[str | ToolCall, None]: ...
-
-    # async def run_streaming(self, *args: Any, **kwargs: Any) -> AsyncGenerator[str | ToolCall, None]:  # noqa: D417
-    #     """
-    #     Run the agent. The method is experimental, inputs and outputs may change in the future.
-
-    #     Args:
-    #         input: The input for the agent run.
-    #         options: The options for the agent run.
-
-    #     Yields:
-    #         Response text chunks or tool calls from the Agent.
-    #     """
-    #     input = cast(PromptInputT, args[0] if args else kwargs.get("input"))
-    #     options = args[1] if len(args) > 1 else kwargs.get("options")
-
-    #     merged_options = (self.default_options | options) if options else self.default_options
-    #     tools = merged_options.tools or None
-    #     llm_options = merged_options.llm_options or None
-
-    #     prompt = self.prompt(input)
-    #     tools_mapping = {} if not tools else {f.__name__: f for f in tools}
-
-    #     while True:
-    #         returned_tool_call = False
-    #         async for chunk in self.llm.generate_streaming(
-    #             prompt=prompt,
-    #             tools=tools,  # type: ignore
-    #             options=llm_options,
-    #         ):
-    #             yield chunk
-
-    #             if isinstance(chunk, ToolCall):
-    #                 if chunk.type != "function":
-    #                     raise AgentToolNotSupportedError(chunk.type)
-
-    #                 if chunk.name not in tools_mapping:
-    #                     raise AgentToolNotAvailableError(chunk.name)
-
-    #                 tool = tools_mapping[chunk.name]
-    #                 tool_output = (
-    #                     await tool(**chunk.arguments) if iscoroutinefunction(tool) else tool(**chunk.arguments)
-    #                 )
-
-    #                 prompt = prompt.add_tool_use_message(
-    #                     tool_call_id=chunk.id,
-    #                     tool_name=chunk.name,
-    #                     tool_arguments=chunk.arguments,
-    #                     tool_call_result=tool_output,
-    #                 )
-    #                 returned_tool_call = True
-
-    #         if not returned_tool_call:
-    #             break
->>>>>>> 9d546e51
+        return AgentSkill(name=func.__name__.replace("_", " ").title(), id=func.__name__, description=doc, tags=[])