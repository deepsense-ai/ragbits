--- conflicted
+++ resolved
@@ -25,10 +25,7 @@
   TEXT = "text",
   REFERENCE = "reference",
   MESSAGE_ID = "message_id",
-<<<<<<< HEAD
-=======
   STATE_UPDATE = "state_update",
->>>>>>> dafb047e
 }
 
 export interface ChatRequest {
@@ -37,16 +34,16 @@
   context?: object;
 }
 
-<<<<<<< HEAD
 export enum FormEnabler {
   LIKE = "like_enabled",
   DISLIKE = "dislike_enabled",
 }
 
-export enum FormType {
-  LIKE = "like_form",
-  DISLIKE = "dislike_form",
-=======
+interface MessageIdChatResponse {
+  type: ChatResponseType.MESSAGE_ID;
+  content: string;
+}
+
 interface TextChatResponse {
   type: ChatResponseType.TEXT;
   content: string;
@@ -55,7 +52,6 @@
 interface ReferenceChatResponse {
   type: ChatResponseType.REFERENCE;
   content: Reference;
->>>>>>> dafb047e
 }
 
 interface MessageIdChatResponse {
@@ -76,9 +72,6 @@
 export type ChatResponse =
   | TextChatResponse
   | ReferenceChatResponse
-<<<<<<< HEAD
-  | MessageIdChatResponse;
-=======
   | MessageIdChatResponse
   | StateUpdateChatResponse;
 
@@ -86,7 +79,6 @@
   LIKE = "like_form",
   DISLIKE = "dislike_form",
 }
->>>>>>> dafb047e
 
 export enum FormFieldType {
   TEXT = "text",
