--- conflicted
+++ resolved
@@ -2,11 +2,8 @@
 
 ## Unreleased
 
-<<<<<<< HEAD
 - BREAKING CHANGE: Vector Stores are now responsible for creating embeddings (#288)
-=======
 - Add instruction on how to use local servers for LLMs (#395).
->>>>>>> 60aa8bb6
 
 ## 0.9.0 (2025-02-25)
 
