[project]
name = "ragbits-workspace"
version = "0.1.0"
description = "Ragbits development workspace"
readme = "README.md"
requires-python = ">=3.10"
dependencies = [
    "ragbits-cli",
<<<<<<< HEAD
    "ragbits-core[litellm,local,lab,chroma,qdrant]",
    "ragbits-document-search[gcs, huggingface]",
=======
    "ragbits-core[chroma,lab,litellm,local,otel]",
    "ragbits-document-search[gcs,huggingface]",
>>>>>>> a91fcc3c
    "ragbits-evaluate[relari]",
    "ragbits-guardrails[openai]",
]

[tool.uv]
dev-dependencies = [
    "pre-commit~=3.8.0",
    "pytest~=8.3.3",
    "pytest-cov~=5.0.0",
    "pytest-asyncio~=0.24.0",
    "pip-licenses>=4.0.0,<5.0.0",
    "mkdocs>=1.6.1",
    "mkdocs-autorefs>=1.2.0",
    "mkdocs-material>=9.5.39",
    "mkdocs-material-extensions>=1.3.1",
    "mkdocstrings>=0.26.1",
    "mkdocstrings-python>=1.11.1",
    "griffe>=1.3.2",
    "griffe-typingdoc>=0.2.7",
    "types-PyYAML>=6.0.2",
    "mypy>=1.13.0",
]

[tool.uv.sources]
ragbits-cli = { workspace = true }
ragbits-core = { workspace = true }
ragbits-document-search = { workspace = true }
ragbits-evaluate = {workspace = true}
ragbits-guardrails = {workspace = true}

[tool.uv.workspace]
members = [
    "packages/ragbits-cli",
    "packages/ragbits-core",
    "packages/ragbits-document-search",
    "packages/ragbits-evaluate",
    "packages/ragbits-guardrails",
]

[tool.pytest]
norecursedirs = [
    '.git',
    '.tox',
    '.env',
    'dist',
    'build',
    'migrations',
    'docker',
    'config',
    'notebooks',
    'research',
]
python_files = ['test_*.py']
addopts = [
    '-ra',
    '--showlocals',
    '--strict-markers',
    '--ignore=docs/conf.py',
    '--ignore=setup.py',
    '--ignore=ci',
    '--ignore=.eggs',
    '--doctest-modules',
    '--doctest-glob=\*.rst',
    '--tb=short',
]

[tool.pytest.ini_options]
asyncio_mode = "auto"
asyncio_default_fixture_loop_scope = "function"

[tool.mypy]
warn_unused_configs = true
ignore_missing_imports = true
warn_unused_ignores = false
show_error_codes = true
check_untyped_defs = true
no_implicit_optional = true
explicit_package_bases = true
mypy_path = [
    "packages/ragbits-cli/src",
    "packages/ragbits-core/src",
    "packages/ragbits-document-search/src",
    "packages/ragbits-evaluate/src",
    "packages/ragbits-guardrails/src",
]
exclude = ["scripts"]

[[tool.mypy.overrides]]
module = "ragbits.*"
ignore_missing_imports = false
disallow_untyped_defs = true

[tool.ruff]
exclude = [".venv"]
extend-include = ["*.ipynb"]
line-length = 120

[tool.ruff.lint]
preview = true
explicit-preview-rules = true
select = [
    # Default rules
    "E",    # pycodestyle errors
    "F",    # Pyflakes
    "C4",   # flake8-comprehensions
    "C90",  # mccabe complex structure
    "D",    # pydocstyle
    "I",    # isort
    "PT",   # flake8-pytest-style
    "PL",   # Pylint
    "SIM",  # flake8-simplify
    "UP",   # pyupgrade
    "W",    # pycodestyle warnings
    "S",    # flake8-bandit
    "ANN",  # flake8-annotations
    "B",    # flake8-bugbear
    "NPY",  # NumPy-specific rules
]
extend-select = [
    "RUF022",   # unsorted-dunder-all
    "PLR6301",  # no-self-use
]
ignore = [
    "B024",
    "B028",     # no-explicit-stacklevel, TODO confirm this
    "C901",     # complex-structure, TODO confirm this
    "D100",
    "D104",
    "D105",
    "D107",
    "D415",
    "D200",
    "D205",
    "D212",
    "ANN002",
    "ANN003",
    "ANN101",
    "ANN102",
    "ANN204",
    "PLR0913",
]

[tool.ruff.lint.pydocstyle]
convention = "google"

[tool.ruff.lint.per-file-ignores]
"*.ipynb" = [
    "PLR2004",
    "W293",
    "D101",  # D*** - we should not require docs in every Jupyter notebook
    "D102",
    "D103",
    "D107"
]
"**/tests/**/*.py" = [
    "S101", # asserts allowed in tests...
    "ARG", # Unused function args
    "D101", # Missing docstring in public class
    "D102", # Missing docstring in public method
    "D103", # Missing docstring in public function
    "PT011", # we prefer assert at the end of the test instead of using "match" parameter in pytest.raises
    "ANN201", # Missing return type annotation
    "PLR2004", # Magic numbers are ok in tests
]
[tool.ruff.format]
docstring-code-format = true
docstring-code-line-length = 120

[tool.ruff.lint.isort]
known-first-party = ["ragbits"]
known-third-party = [
    "IPython", "PIL", "cv2", "dotenv", "editdistance", "fastapi", "fire", "hydra",
    "joblib", "loguru", "luigi", "matplotlib", "neptune", "neptune_config", "nltk",
    "numpy", "omegaconf", "pandas", "pqdm", "pydantic", "pytest", "pytorch_lightning",
    "requests", "scipy", "setuptools", "shapely", "skimage", "sklearn", "streamlit",
    "torch", "torchvision", "tqdm", "typer"
]<|MERGE_RESOLUTION|>--- conflicted
+++ resolved
@@ -6,13 +6,8 @@
 requires-python = ">=3.10"
 dependencies = [
     "ragbits-cli",
-<<<<<<< HEAD
-    "ragbits-core[litellm,local,lab,chroma,qdrant]",
+    "ragbits-core[chroma,lab,litellm,local,otel,qdrant]",
     "ragbits-document-search[gcs, huggingface]",
-=======
-    "ragbits-core[chroma,lab,litellm,local,otel]",
-    "ragbits-document-search[gcs,huggingface]",
->>>>>>> a91fcc3c
     "ragbits-evaluate[relari]",
     "ragbits-guardrails[openai]",
 ]
