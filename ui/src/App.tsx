import { Button, cn, ScrollShadow, useDisclosure } from "@heroui/react";
import Layout from "./core/components/Layout";
import ChatMessage from "./core/components/ChatMessage";
import { useState, useRef, useEffect, useMemo, useCallback } from "react";
import { pluginManager } from "./core/utils/plugins/PluginManager";
import PromptInput from "./core/components/PromptInput/PromptInput";
import {
  FeedbackFormPlugin,
  FeedbackFormPluginName,
} from "./plugins/FeedbackFormPlugin";
import PluginWrapper from "./core/utils/plugins/PluginWrapper.tsx";
<<<<<<< HEAD
import {
  ChatRequest,
  ChatResponseType,
  ConfigResponse,
  FormEnabler,
  FormType,
  MessageRole,
} from "./types/api.ts";
=======
import { ConfigResponse, FormType } from "./types/api.ts";
>>>>>>> dafb047e
import { useHistoryContext } from "./contexts/HistoryContext/useHistoryContext.ts";
import { useThemeContext } from "./contexts/ThemeContext/useThemeContext.ts";
import Markdown from "react-markdown";
import remarkGfm from "remark-gfm";
import { Icon } from "@iconify/react/dist/iconify.js";
import { buildApiUrl } from "./core/utils/api.ts";
import { useRequest } from "./core/utils/request.ts";

export default function Component() {
  const [config, setConfig] = useState<ConfigResponse | null>(null);
  const [message, setMessage] = useState<string>("");
  const [showScrollDownButton, setShowScrollDownButton] = useState(false);
  const [shouldAutoScroll, setShouldAutoScroll] = useState(true);
  const [feedbackName, setFeedbackName] = useState<FormType>();
<<<<<<< HEAD
  const [feedbackMessageId, setFeedbackMessageId] = useState<string | null>(
    null,
  );

=======
>>>>>>> dafb047e
  const scrollContainerRef = useRef<HTMLDivElement | null>(null);
  const {
    history,
    sendMessage,
    isLoading: historyIsLoading,
  } = useHistoryContext();
  const { theme } = useThemeContext();
  const { isOpen, onOpen, onOpenChange } = useDisclosure();
  const isFeedbackFormPluginActivated = pluginManager.isPluginActivated(
    FeedbackFormPluginName,
  );
  const showHistory = useMemo(() => history.length > 0, [history.length]);
  const configRequest = useRequest<ConfigResponse>(buildApiUrl("/api/config"));

  const handleScroll = useCallback(() => {
    const AUTO_SCROLL_THRESHOLD = 25;
    const SCROLL_DOWN_THRESHOLD = 100;
    if (!scrollContainerRef.current) return;
    const container = scrollContainerRef.current;
    const offsetFromBottom =
      container.scrollHeight - container.scrollTop - container.clientHeight;

    setShowScrollDownButton(offsetFromBottom > SCROLL_DOWN_THRESHOLD);
    setShouldAutoScroll(false);
    if (offsetFromBottom > AUTO_SCROLL_THRESHOLD) {
      setShouldAutoScroll(false);
    } else {
      setShouldAutoScroll(true);
    }
  }, []);

  useEffect(() => {
<<<<<<< HEAD
    const handleFetchConfig = async () => {
      setIsLoading(true);

      const [data] = await axiosWrapper<ConfigResponse>({
        url: buildApiUrl("/api/config"),
        method: "GET",
      });

      setConfig(data);
      setIsLoading(false);
    };

    handleFetchConfig();
  }, []);
=======
    if (configRequest.data) {
      const config = configRequest.data.data;
      setConfig(config);
    }
  }, [configRequest.data]);
>>>>>>> dafb047e

  useEffect(() => {
    if (!config) {
      return;
    }

    if (config[FormEnabler.LIKE] || config[FormEnabler.DISLIKE]) {
      pluginManager.activate(FeedbackFormPluginName);
    }
  }, [config]);

  useEffect(() => {
    setShouldAutoScroll(true);
    if (history.length === 0) {
      setShowScrollDownButton(false);
    }
  }, [history.length]);

  useEffect(() => {
    if (!scrollContainerRef.current) return;

    if (shouldAutoScroll) {
      const container = scrollContainerRef.current;
      container.scrollTop = container.scrollHeight;
    }
  }, [handleScroll, history, shouldAutoScroll]);

  useEffect(() => {
    const container = scrollContainerRef.current;
    container?.addEventListener("scroll", handleScroll);

    return () => {
      container?.removeEventListener("scroll", handleScroll);
    };
  }, [handleScroll, showHistory]);

  const scrollToBottom = useCallback(() => {
    if (!scrollContainerRef.current) return;
    scrollContainerRef.current.scrollTo({
      top: scrollContainerRef.current.scrollHeight,
      behavior: "smooth",
    });
    setShouldAutoScroll(true);
  }, []);

  const onFeedbackFormSubmit = async (data: Record<string, string> | null) => {
    setIsLoading(true);

    await axiosWrapper({
      url: buildApiUrl("/api/feedback"),
      method: "POST",
      body: {
        message_id: feedbackMessageId,
        feedback: feedbackName,
        payload: data,
      },
    });

    setIsLoading(false);
  };

  const onOpenFeedbackForm = async (id: string, name: typeof feedbackName) => {
    setFeedbackName(name);
    setFeedbackMessageId(id);

    if (config![name as keyof typeof config] === null) {
      await onFeedbackFormSubmit(null);
      return;
    }

    onOpen();
  };

  const handleSubmit = () => {
    sendMessage(message);
  };

  const heroMessage = `Hello! I'm your AI assistant.\n\n How can I help you today?
You can ask me anything! I can provide information, answer questions, and assist you with various tasks.`;

  const historyComponent = (
    <ScrollShadow
      className="relative flex h-full flex-col gap-6 pb-8"
      ref={scrollContainerRef}
    >
      {history.map((m) => (
        <ChatMessage
          key={m.id}
          chatMessage={m}
          onOpenFeedbackForm={
            isFeedbackFormPluginActivated ? onOpenFeedbackForm : undefined
          }
          likeForm={config?.[FormType.LIKE] || null}
          dislikeForm={config?.[FormType.DISLIKE] || null}
        />
      ))}
    </ScrollShadow>
  );

  const heroComponent = (
    <div className="flex h-full w-full items-center justify-center">
      <div className="flex w-full max-w-[600px] flex-col gap-4">
        <Markdown
          className="text-center text-large text-default-900"
          remarkPlugins={[remarkGfm]}
        >
          {heroMessage}
        </Markdown>
        <div className="text-center text-small text-default-500">
          You can start a conversation by typing in the input box below.
        </div>
      </div>
    </div>
  );

  const content = showHistory ? historyComponent : heroComponent;
  const isLoading = configRequest.isLoading || historyIsLoading;

  return (
    <div
      className={cn(
        "flex h-screen w-screen items-start justify-center bg-background",
        theme,
      )}
    >
      <div className="h-full w-full max-w-full">
        <Layout subTitle="by deepsense.ai" title="Ragbits Chat">
          <div className="relative flex h-full flex-col overflow-y-auto p-6 pb-8">
            {content}

            {/* Floating Scroll-to-bottom button */}
            <Button
              variant="solid"
              onPress={scrollToBottom}
              className={cn(
                "absolute bottom-32 left-1/2 z-10 -translate-x-1/2 transition-all duration-200 ease-out",
                showScrollDownButton && showHistory
                  ? "opacity-100"
                  : "pointer-events-none opacity-0",
              )}
              tabIndex={-1}
              startContent={<Icon icon="heroicons:arrow-down" />}
            >
              Scroll to bottom
            </Button>

            <div className="mt-auto flex max-w-full flex-col gap-2 px-6">
              <PromptInput
                isLoading={isLoading}
                submit={handleSubmit}
                message={message}
                setMessage={setMessage}
              />
            </div>
          </div>
        </Layout>
      </div>
      <PluginWrapper
        plugin={FeedbackFormPlugin}
        component="FeedbackFormComponent"
        componentProps={{
          id: "",
          title: config?.[feedbackName as FormType]?.title ?? "Feedback form",
          schema: config?.[feedbackName as FormType] ?? null,
          onClose: onOpenChange,
          onSubmit: onFeedbackFormSubmit,
          isOpen,
        }}
      />
    </div>
  );
}<|MERGE_RESOLUTION|>--- conflicted
+++ resolved
@@ -9,25 +9,14 @@
   FeedbackFormPluginName,
 } from "./plugins/FeedbackFormPlugin";
 import PluginWrapper from "./core/utils/plugins/PluginWrapper.tsx";
-<<<<<<< HEAD
-import {
-  ChatRequest,
-  ChatResponseType,
-  ConfigResponse,
-  FormEnabler,
-  FormType,
-  MessageRole,
-} from "./types/api.ts";
-=======
-import { ConfigResponse, FormType } from "./types/api.ts";
->>>>>>> dafb047e
+import { ConfigResponse, FormEnabler, FormType } from "./types/api.ts";
 import { useHistoryContext } from "./contexts/HistoryContext/useHistoryContext.ts";
 import { useThemeContext } from "./contexts/ThemeContext/useThemeContext.ts";
 import Markdown from "react-markdown";
 import remarkGfm from "remark-gfm";
 import { Icon } from "@iconify/react/dist/iconify.js";
 import { buildApiUrl } from "./core/utils/api.ts";
-import { useRequest } from "./core/utils/request.ts";
+import { createRequest, useRequest } from "./core/utils/request.ts";
 
 export default function Component() {
   const [config, setConfig] = useState<ConfigResponse | null>(null);
@@ -35,13 +24,10 @@
   const [showScrollDownButton, setShowScrollDownButton] = useState(false);
   const [shouldAutoScroll, setShouldAutoScroll] = useState(true);
   const [feedbackName, setFeedbackName] = useState<FormType>();
-<<<<<<< HEAD
   const [feedbackMessageId, setFeedbackMessageId] = useState<string | null>(
     null,
   );
 
-=======
->>>>>>> dafb047e
   const scrollContainerRef = useRef<HTMLDivElement | null>(null);
   const {
     history,
@@ -74,28 +60,11 @@
   }, []);
 
   useEffect(() => {
-<<<<<<< HEAD
-    const handleFetchConfig = async () => {
-      setIsLoading(true);
-
-      const [data] = await axiosWrapper<ConfigResponse>({
-        url: buildApiUrl("/api/config"),
-        method: "GET",
-      });
-
-      setConfig(data);
-      setIsLoading(false);
-    };
-
-    handleFetchConfig();
-  }, []);
-=======
     if (configRequest.data) {
       const config = configRequest.data.data;
       setConfig(config);
     }
   }, [configRequest.data]);
->>>>>>> dafb047e
 
   useEffect(() => {
     if (!config) {
@@ -142,10 +111,7 @@
   }, []);
 
   const onFeedbackFormSubmit = async (data: Record<string, string> | null) => {
-    setIsLoading(true);
-
-    await axiosWrapper({
-      url: buildApiUrl("/api/feedback"),
+    const formRequest = createRequest(buildApiUrl("/api/feedback"), {
       method: "POST",
       body: {
         message_id: feedbackMessageId,
@@ -154,7 +120,7 @@
       },
     });
 
-    setIsLoading(false);
+    await formRequest();
   };
 
   const onOpenFeedbackForm = async (id: string, name: typeof feedbackName) => {
