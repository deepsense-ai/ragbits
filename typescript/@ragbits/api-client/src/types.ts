<<<<<<< HEAD
import {
    ConfigResponse,
    FeedbackRequest,
    FeedbackResponse,
    ChatRequest,
    ChatResponse,
} from './autogen.types'

export * from './autogen.types'
=======
import { RJSFSchema } from '@rjsf/utils'

/**
 * Message roles for chat conversations
 */
export enum MessageRole {
    USER = 'user',
    ASSISTANT = 'assistant',
    SYSTEM = 'system',
}

/**
 * Message structure for chat conversations
 */
export interface Message {
    role: MessageRole
    content: string
    id?: string
}

/**
 * Reference structure for document references
 */
export interface Reference {
    title: string
    content: string
    url?: string
}

/**
 * Response types from the API
 */
export enum ChatResponseType {
    MESSAGE = 'message',
    REFERENCE = 'reference',
    STATE_UPDATE = 'state_update',
    TEXT = 'text',
    MESSAGE_ID = 'message_id',
    CONVERSATION_ID = 'conversation_id',
    LIVE_UPDATE = 'live_update',
    FOLLOWUP_MESSAGES = 'followup_messages',
    IMAGE = 'image',
}

/**
 * Feedback types for user feedback
 */
export enum FeedbackType {
    LIKE = 'like',
    DISLIKE = 'dislike',
}

/**
 * Server state interface for state updates
 */
export interface ServerState {
    state: Record<string, unknown>
    signature: string
}

export enum LiveUpdateType {
    START = 'START',
    FINISH = 'FINISH',
}

export interface LiveUpdate {
    update_id: string
    type: LiveUpdateType
    content: {
        label: string
        description?: string
    }
}

export interface Image {
    id: string
    url: string
}

/**
 * Specific chat response types
 */
interface MessageIdChatResponse {
    type: ChatResponseType.MESSAGE_ID
    content: string
}

interface TextChatResponse {
    type: ChatResponseType.TEXT
    content: string
}

interface ReferenceChatResponse {
    type: ChatResponseType.REFERENCE
    content: Reference
}

interface ConversationIdChatResponse {
    type: ChatResponseType.CONVERSATION_ID
    content: string
}

interface StateUpdateChatResponse {
    type: ChatResponseType.STATE_UPDATE
    content: ServerState
}

interface LiveUpdateChatResponse {
    type: ChatResponseType.LIVE_UPDATE
    content: LiveUpdate
}

interface FollowupMessagesChatResponse {
    type: ChatResponseType.FOLLOWUP_MESSAGES
    content: string[]
}

interface ImageChatResponse {
    type: ChatResponseType.IMAGE
    content: Image
}

/**
 * Typed chat response union
 */
export type ChatResponse =
    | TextChatResponse
    | ReferenceChatResponse
    | MessageIdChatResponse
    | ConversationIdChatResponse
    | StateUpdateChatResponse
    | LiveUpdateChatResponse
    | FollowupMessagesChatResponse
    | ImageChatResponse
/**
 * Base chat request to the API
 */
export interface ChatRequest {
    message: string
    history: Message[]
    context?: Record<string, unknown>
}

/**
 * Feedback request to the API
 */
export interface FeedbackRequest {
    message_id: string
    feedback: FeedbackType
    payload: Record<string, unknown> | null
}

/**
 * Feedback response from the API
 */
export interface FeedbackResponse {
    status: string
}

/**
 * UI customization configuration
 */
export interface UICustomization {
    header: {
        title?: string
        subtitle?: string
        logo?: string
    }
    welcome_message?: string
}

/**
 * Configuration response from the API
 */
export interface ConfigResponse {
    feedback: {
        like: {
            enabled: boolean
            form: RJSFSchema | null
        }
        dislike: {
            enabled: boolean
            form: RJSFSchema | null
        }
    }
    customization: UICustomization | null
    user_settings: {
        form: RJSFSchema | null
    }
    debug_mode: boolean
    conversation_history: boolean
}
>>>>>>> 21f8ae26

/**
 * Configuration for the client
 */
export interface ClientConfig {
    baseUrl?: string
}

/**
 * Callbacks for handling streaming responses
 */
export interface StreamCallbacks<T, E = Error> {
    onMessage: (data: T) => void | Promise<void>
    onError: (error: E) => void | Promise<void>
    onClose?: () => void | Promise<void>
}

// eslint-disable-next-line @typescript-eslint/no-explicit-any
export interface EndpointDefinition<Req = any, Res = any> {
    method: string
    request: Req
    response: Res
}

/**
 * Base predefined API endpoint definitions with their request/response types
 */
export interface BaseApiEndpoints {
    '/api/config': EndpointDefinition<never, ConfigResponse>
    '/api/feedback': EndpointDefinition<FeedbackRequest, FeedbackResponse>
}

/**
 * Streaming API endpoint definitions with their request/stream response types
 */
export interface BaseStreamingEndpoints {
    '/api/chat': EndpointDefinition<ChatRequest, ChatResponse>
}

/**
 * Extract endpoint paths as a union type
 */
export type EndpointPath<
    Endpoints extends { [K in keyof Endpoints]: EndpointDefinition },
> = keyof Endpoints

/**
 * Extract request type for a specific API endpoint
 */
export type EndpointRequest<
    URL extends keyof Endpoints,
    Endpoints extends { [K in keyof Endpoints]: EndpointDefinition },
> = Endpoints[URL]['request']

/**
 * Extract response type for a specific API endpoint
 */
export type EndpointResponse<
    URL extends keyof Endpoints,
    Endpoints extends { [K in keyof Endpoints]: EndpointDefinition },
> = Endpoints[URL]['response']

/**
 * Extract HTTP method for a specific API endpoint
 */
export type EndpointMethod<
    URL extends keyof Endpoints,
    Endpoints extends { [K in keyof Endpoints]: EndpointDefinition },
> = Endpoints[URL]['method']

/**
 * Generic request options for API endpoints with typed methods and body
 */
export interface RequestOptions<
    URL extends keyof Endpoints,
    Endpoints extends { [K in keyof Endpoints]: EndpointDefinition },
> {
    method?: Endpoints[URL]['method']
    body?: Endpoints[URL]['request'] extends never
        ? undefined
        : Endpoints[URL]['request']
    headers?: Record<string, string>
    signal?: AbortSignal
}<|MERGE_RESOLUTION|>--- conflicted
+++ resolved
@@ -1,4 +1,3 @@
-<<<<<<< HEAD
 import {
     ConfigResponse,
     FeedbackRequest,
@@ -6,202 +5,6 @@
     ChatRequest,
     ChatResponse,
 } from './autogen.types'
-
-export * from './autogen.types'
-=======
-import { RJSFSchema } from '@rjsf/utils'
-
-/**
- * Message roles for chat conversations
- */
-export enum MessageRole {
-    USER = 'user',
-    ASSISTANT = 'assistant',
-    SYSTEM = 'system',
-}
-
-/**
- * Message structure for chat conversations
- */
-export interface Message {
-    role: MessageRole
-    content: string
-    id?: string
-}
-
-/**
- * Reference structure for document references
- */
-export interface Reference {
-    title: string
-    content: string
-    url?: string
-}
-
-/**
- * Response types from the API
- */
-export enum ChatResponseType {
-    MESSAGE = 'message',
-    REFERENCE = 'reference',
-    STATE_UPDATE = 'state_update',
-    TEXT = 'text',
-    MESSAGE_ID = 'message_id',
-    CONVERSATION_ID = 'conversation_id',
-    LIVE_UPDATE = 'live_update',
-    FOLLOWUP_MESSAGES = 'followup_messages',
-    IMAGE = 'image',
-}
-
-/**
- * Feedback types for user feedback
- */
-export enum FeedbackType {
-    LIKE = 'like',
-    DISLIKE = 'dislike',
-}
-
-/**
- * Server state interface for state updates
- */
-export interface ServerState {
-    state: Record<string, unknown>
-    signature: string
-}
-
-export enum LiveUpdateType {
-    START = 'START',
-    FINISH = 'FINISH',
-}
-
-export interface LiveUpdate {
-    update_id: string
-    type: LiveUpdateType
-    content: {
-        label: string
-        description?: string
-    }
-}
-
-export interface Image {
-    id: string
-    url: string
-}
-
-/**
- * Specific chat response types
- */
-interface MessageIdChatResponse {
-    type: ChatResponseType.MESSAGE_ID
-    content: string
-}
-
-interface TextChatResponse {
-    type: ChatResponseType.TEXT
-    content: string
-}
-
-interface ReferenceChatResponse {
-    type: ChatResponseType.REFERENCE
-    content: Reference
-}
-
-interface ConversationIdChatResponse {
-    type: ChatResponseType.CONVERSATION_ID
-    content: string
-}
-
-interface StateUpdateChatResponse {
-    type: ChatResponseType.STATE_UPDATE
-    content: ServerState
-}
-
-interface LiveUpdateChatResponse {
-    type: ChatResponseType.LIVE_UPDATE
-    content: LiveUpdate
-}
-
-interface FollowupMessagesChatResponse {
-    type: ChatResponseType.FOLLOWUP_MESSAGES
-    content: string[]
-}
-
-interface ImageChatResponse {
-    type: ChatResponseType.IMAGE
-    content: Image
-}
-
-/**
- * Typed chat response union
- */
-export type ChatResponse =
-    | TextChatResponse
-    | ReferenceChatResponse
-    | MessageIdChatResponse
-    | ConversationIdChatResponse
-    | StateUpdateChatResponse
-    | LiveUpdateChatResponse
-    | FollowupMessagesChatResponse
-    | ImageChatResponse
-/**
- * Base chat request to the API
- */
-export interface ChatRequest {
-    message: string
-    history: Message[]
-    context?: Record<string, unknown>
-}
-
-/**
- * Feedback request to the API
- */
-export interface FeedbackRequest {
-    message_id: string
-    feedback: FeedbackType
-    payload: Record<string, unknown> | null
-}
-
-/**
- * Feedback response from the API
- */
-export interface FeedbackResponse {
-    status: string
-}
-
-/**
- * UI customization configuration
- */
-export interface UICustomization {
-    header: {
-        title?: string
-        subtitle?: string
-        logo?: string
-    }
-    welcome_message?: string
-}
-
-/**
- * Configuration response from the API
- */
-export interface ConfigResponse {
-    feedback: {
-        like: {
-            enabled: boolean
-            form: RJSFSchema | null
-        }
-        dislike: {
-            enabled: boolean
-            form: RJSFSchema | null
-        }
-    }
-    customization: UICustomization | null
-    user_settings: {
-        form: RJSFSchema | null
-    }
-    debug_mode: boolean
-    conversation_history: boolean
-}
->>>>>>> 21f8ae26
 
 /**
  * Configuration for the client
