from collections.abc import AsyncGenerator, Callable
from typing import Any

import litellm
from litellm.utils import CustomStreamWrapper, ModelResponse
from pydantic import BaseModel
from typing_extensions import Self

from ragbits.core.audit import trace
from ragbits.core.llms.base import LLM
from ragbits.core.llms.exceptions import (
    LLMConnectionError,
    LLMEmptyResponseError,
    LLMNotSupportingImagesError,
    LLMResponseError,
    LLMStatusError,
)
from ragbits.core.options import Options
from ragbits.core.prompt.base import BasePrompt, ChatFormat
from ragbits.core.types import NOT_GIVEN, NotGiven


class LiteLLMOptions(Options):
    """
    Dataclass that represents all available LLM call options for the LiteLLM client.
    Each of them is described in the [LiteLLM documentation](https://docs.litellm.ai/docs/completion/input).
    """

    frequency_penalty: float | None | NotGiven = NOT_GIVEN
    max_tokens: int | None | NotGiven = NOT_GIVEN
    n: int | None | NotGiven = NOT_GIVEN
    presence_penalty: float | None | NotGiven = NOT_GIVEN
    seed: int | None | NotGiven = NOT_GIVEN
    stop: str | list[str] | None | NotGiven = NOT_GIVEN
    temperature: float | None | NotGiven = NOT_GIVEN
    top_p: float | None | NotGiven = NOT_GIVEN
    logprobs: bool | None | NotGiven = NOT_GIVEN
    top_logprobs: int | None | NotGiven = NOT_GIVEN
    logit_bias: dict | None | NotGiven = NOT_GIVEN
    mock_response: str | None | NotGiven = NOT_GIVEN


class LiteLLM(LLM[LiteLLMOptions]):
    """
    Class for interaction with any LLM supported by LiteLLM API.
    """

    options_cls = LiteLLMOptions

    def __init__(
        self,
        model_name: str = "gpt-3.5-turbo",
        default_options: LiteLLMOptions | None = None,
        *,
        api_base: str | None = None,
        base_url: str | None = None,  # Alias for api_base
        api_key: str | None = None,
        api_version: str | None = None,
        use_structured_output: bool = False,
        router: litellm.Router | None = None,
        custom_model_cost_config: dict | None = None,
    ) -> None:
        """
        Constructs a new LiteLLM instance.

        Args:
            model_name: Name of the [LiteLLM supported model](https://docs.litellm.ai/docs/providers) to be used.\
                Default is "gpt-3.5-turbo".
            default_options: Default options to be used.
            api_base: Base URL of the LLM API.
            base_url: Alias for api_base. If both are provided, api_base takes precedence.
            api_key: API key to be used. API key to be used. If not specified, an environment variable will be used,
                for more information, follow the instructions for your specific vendor in the\
                [LiteLLM documentation](https://docs.litellm.ai/docs/providers).
            api_version: API version to be used. If not specified, the default version will be used.
            use_structured_output: Whether to request a
                [structured output](https://docs.litellm.ai/docs/completion/json_mode#pass-in-json_schema)
                from the model. Default is False. Can only be combined with models that support structured output.
            router: Router to be used to [route requests](https://docs.litellm.ai/docs/routing) to different models.
            custom_model_cost_config: Custom cost and capabilities configuration for the model.
                Necessary for custom model cost and capabilities tracking in LiteLLM.
                See the [LiteLLM documentation](https://docs.litellm.ai/docs/completion/token_usage#9-register_model)
                for more information.
        """
        super().__init__(model_name, default_options)
        self.api_base = api_base or base_url
        self.api_key = api_key
        self.api_version = api_version
        self.use_structured_output = use_structured_output
        self.router = router
        self.custom_model_cost_config = custom_model_cost_config
        if custom_model_cost_config:
            litellm.register_model(custom_model_cost_config)

    def count_tokens(self, prompt: BasePrompt) -> int:
        """
        Counts tokens in the prompt.

        Args:
            prompt: Formatted prompt template with conversation and response parsing configuration.

        Returns:
            Number of tokens in the prompt.
        """
        return sum(litellm.token_counter(model=self.model_name, text=message["content"]) for message in prompt.chat)

    async def _call(
        self,
        prompt: BasePrompt,
        options: LiteLLMOptions,
        json_mode: bool = False,
        output_schema: type[BaseModel] | dict | None = None,
    ) -> dict:
        """
        Calls the appropriate LLM endpoint with the given prompt and options.

        Args:
            prompt: BasePrompt object containing the conversation
            options: Additional settings used by the LLM.
            json_mode: Force the response to be in JSON format.
            output_schema: Output schema for requesting a specific response format.
            Only used if the client has been initialized with `use_structured_output=True`.

        Returns:
            Response string from LLM.

        Raises:
            LLMConnectionError: If there is a connection error with the LLM API.
            LLMStatusError: If the LLM API returns an error status code.
            LLMResponseError: If the LLM API response is invalid.
            LLMNotSupportingImagesError: If the model does not support images.
        """
        if prompt.list_images() and not litellm.supports_vision(self.model_name):
            raise LLMNotSupportingImagesError()

        response_format = self._get_response_format(output_schema=output_schema, json_mode=json_mode)

        response = await self._get_litellm_response(
            conversation=prompt.chat,
            options=options,
            response_format=response_format,
        )
        if not response.choices:  # type: ignore
            raise LLMEmptyResponseError()
        results = {}
        results["response"] = response.choices[0].message.content  # type: ignore

        if response.usage:  # type: ignore
            results["completion_tokens"] = response.usage.completion_tokens  # type: ignore
            results["prompt_tokens"] = response.usage.prompt_tokens  # type: ignore
            results["total_tokens"] = response.usage.total_tokens  # type: ignore

        if options.logprobs:
            results["logprobs"] = response.choices[0].logprobs["content"]  # type: ignore

        return results  # type: ignore

    async def _call_streaming(
        self,
        prompt: BasePrompt,
        options: LiteLLMOptions,
        json_mode: bool = False,
        output_schema: type[BaseModel] | dict | None = None,
    ) -> AsyncGenerator[str, None]:
        """
        Calls the appropriate LLM endpoint with the given prompt and options.

        Args:
            prompt: BasePrompt object containing the conversation
            options: Additional settings used by the LLM.
            json_mode: Force the response to be in JSON format.
            output_schema: Output schema for requesting a specific response format.
            Only used if the client has been initialized with `use_structured_output=True`.

        Returns:
            Response string from LLM.

        Raises:
            LLMConnectionError: If there is a connection error with the LLM API.
            LLMStatusError: If the LLM API returns an error status code.
            LLMResponseError: If the LLM API response is invalid.
            LLMNotSupportingImagesError: If the model does not support images.
        """
        if prompt.list_images() and not litellm.supports_vision(self.model_name):
            raise LLMNotSupportingImagesError()

        response_format = self._get_response_format(output_schema=output_schema, json_mode=json_mode)

        with trace(
            messages=prompt.chat,
            model=self.model_name,
            base_url=self.api_base,
            api_version=self.api_version,
            response_format=response_format,
            options=options.dict(),
        ) as outputs:
            response = await self._get_litellm_response(
                conversation=prompt.chat,
                options=options,
                response_format=response_format,
                stream=True,
            )
            if not response.completion_stream:  # type: ignore
                raise LLMEmptyResponseError()

            async def response_to_async_generator(response: CustomStreamWrapper) -> AsyncGenerator[str, None]:
                async for item in response:
                    yield item.choices[0].delta.content or ""

            outputs.response = response_to_async_generator(response)  # type: ignore

        return outputs.response  # type: ignore

    async def _get_litellm_response(
        self,
        conversation: ChatFormat,
        options: LiteLLMOptions,
        response_format: type[BaseModel] | dict | None,
        stream: bool = False,
    ) -> ModelResponse | CustomStreamWrapper:
        entrypoint = self.router or litellm

        try:
            response = await entrypoint.acompletion(
                messages=conversation,
                model=self.model_name,
                base_url=self.api_base,
                api_key=self.api_key,
                api_version=self.api_version,
                response_format=response_format,
                stream=stream,
                **options.dict(),
            )
        except litellm.openai.APIConnectionError as exc:
            raise LLMConnectionError() from exc
        except litellm.openai.APIStatusError as exc:
            raise LLMStatusError(exc.message, exc.status_code) from exc
        except litellm.openai.APIResponseValidationError as exc:
            raise LLMResponseError() from exc
        return response

    def _get_response_format(
        self, output_schema: type[BaseModel] | dict | None, json_mode: bool
    ) -> type[BaseModel] | dict | None:
        supported_params = litellm.get_supported_openai_params(model=self.model_name)

        response_format = None
        if supported_params is not None and "response_format" in supported_params:
            if output_schema is not None and self.use_structured_output:
                response_format = output_schema
            elif json_mode:
                response_format = {"type": "json_object"}
        return response_format

    @classmethod
    def from_config(cls, config: dict[str, Any]) -> Self:
        """
        Creates and returns a LiteLLM instance.

        Args:
            config: A configuration object containing the configuration for initializing the LiteLLM instance.

        Returns:
            LiteLLM: An initialized LiteLLM instance.
        """
        if "router" in config:
            router = litellm.router.Router(model_list=config["router"])
            config["router"] = router
<<<<<<< HEAD

        # Map base_url to api_base if present
        if "base_url" in config and "api_base" not in config:
            config["api_base"] = config.pop("base_url")

        return super().from_config(config)
=======
        return super().from_config(config)

    def __reduce__(self) -> tuple[Callable, tuple]:
        config = {
            "model_name": self.model_name,
            "default_options": self.default_options.dict(),
            "base_url": self.base_url,
            "api_key": self.api_key,
            "api_version": self.api_version,
            "use_structured_output": self.use_structured_output,
            "custom_model_cost_config": self.custom_model_cost_config,
        }
        if self.router:
            config["router"] = self.router.model_list
        return self.from_config, (config,)
>>>>>>> 1eafdfbb
<|MERGE_RESOLUTION|>--- conflicted
+++ resolved
@@ -266,14 +266,11 @@
         if "router" in config:
             router = litellm.router.Router(model_list=config["router"])
             config["router"] = router
-<<<<<<< HEAD
 
         # Map base_url to api_base if present
         if "base_url" in config and "api_base" not in config:
             config["api_base"] = config.pop("base_url")
 
-        return super().from_config(config)
-=======
         return super().from_config(config)
 
     def __reduce__(self) -> tuple[Callable, tuple]:
@@ -288,5 +285,4 @@
         }
         if self.router:
             config["router"] = self.router.model_list
-        return self.from_config, (config,)
->>>>>>> 1eafdfbb
+        return self.from_config, (config,)