--- conflicted
+++ resolved
@@ -1,8 +1,4 @@
-<<<<<<< HEAD
 from typing import Any
-=======
-from typing import Any, Optional, Sequence, Union
->>>>>>> e77e234f
 
 from pydantic import BaseModel, Field
 
@@ -109,16 +105,10 @@
 
         return self.reranker.rerank(elements)
 
-<<<<<<< HEAD
-    async def ingest_document(
-        self,
-        document: DocumentMeta | Document,
-        document_processor: BaseProvider | None = None,
-=======
     async def _process_document(
         self,
-        document: Union[DocumentMeta, Document, Union[LocalFileSource, GCSSource]],
-        document_processor: Optional[BaseProvider] = None,
+        document: DocumentMeta | Document | (LocalFileSource, GCSSource),
+        document_processor: BaseProvider | None = None,
     ) -> list[Element]:
         """
         Process a document and return the elements.
@@ -146,7 +136,6 @@
         self,
         documents: Sequence[DocumentMeta | Document | Union[LocalFileSource, GCSSource]],
         document_processor: Optional[BaseProvider] = None,
->>>>>>> e77e234f
     ) -> None:
         """
         Ingest multiple documents.
