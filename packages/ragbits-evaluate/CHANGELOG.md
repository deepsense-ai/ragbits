--- conflicted
+++ resolved
@@ -2,10 +2,7 @@
 
 ## Unreleased
 
-<<<<<<< HEAD
-- support configuring datapoint schema for evaluator (#390)
-- add testing for ragbits-evaluate module (#390)
-=======
+- Add tests for ragbits-evaluate package (#390)
 - Integrate sources with dataloaders (#529)
 
 ## 0.16.0 (2025-04-29)
@@ -26,7 +23,6 @@
 
 - ragbits-core updated to version v0.14.0
 
->>>>>>> a1d891ea
 - move sources from ragbits-document-search to ragbits-core (#496)
 
 ## 0.13.0 (2025-04-02)
