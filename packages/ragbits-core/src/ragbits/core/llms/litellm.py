--- conflicted
+++ resolved
@@ -208,37 +208,7 @@
                 result["prompt_tokens"] = response.usage.prompt_tokens  # type: ignore
                 result["total_tokens"] = response.usage.total_tokens  # type: ignore
 
-<<<<<<< HEAD
             results.append(result)
-=======
-        if response.usage:  # type: ignore
-            results["completion_tokens"] = response.usage.completion_tokens  # type: ignore
-            results["prompt_tokens"] = response.usage.prompt_tokens  # type: ignore
-            results["total_tokens"] = response.usage.total_tokens  # type: ignore
-
-            record_metric(
-                metric=LLMMetric.INPUT_TOKENS,
-                value=response.usage.prompt_tokens,  # type: ignore
-                metric_type=MetricType.HISTOGRAM,
-                model=self.model_name,
-                prompt=prompt.__class__.__name__,
-            )
-            record_metric(
-                metric=LLMMetric.TOKEN_THROUGHPUT,
-                value=response.usage.total_tokens / prompt_throughput,  # type: ignore
-                metric_type=MetricType.HISTOGRAM,
-                model=self.model_name,
-                prompt=prompt.__class__.__name__,
-            )
-
-        record_metric(
-            metric=LLMMetric.PROMPT_THROUGHPUT,
-            value=prompt_throughput,
-            metric_type=MetricType.HISTOGRAM,
-            model=self.model_name,
-            prompt=prompt.__class__.__name__,
-        )
->>>>>>> f2c65e0c
 
         return results
 
@@ -399,7 +369,6 @@
                 completion_kwargs["api_version"] = self.api_version
 
         try:
-<<<<<<< HEAD
             response = await entrypoint.acompletion(
                 model=self.model_name,
                 messages=conversation,
@@ -408,9 +377,6 @@
                 stream=stream,
                 **options.dict(),
             )
-=======
-            response = await entrypoint.acompletion(**completion_kwargs)
->>>>>>> f2c65e0c
         except litellm.openai.APIConnectionError as exc:
             raise LLMConnectionError() from exc
         except litellm.openai.APIStatusError as exc:
