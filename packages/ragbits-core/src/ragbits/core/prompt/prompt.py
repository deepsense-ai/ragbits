import textwrap
from abc import ABCMeta
from collections.abc import Callable
from typing import Any, Generic, cast, get_args, get_origin, overload

from jinja2 import Environment, Template, meta
from pydantic import BaseModel
from typing_extensions import TypeVar, get_original_bases

from .base import BasePromptWithParser, ChatFormat, OutputT
from .parsers import DEFAULT_PARSERS, build_pydantic_parser

InputT = TypeVar("InputT", bound=BaseModel | None)


class Prompt(Generic[InputT, OutputT], BasePromptWithParser[OutputT], metaclass=ABCMeta):
    """Generic class for prompts. It contains the system and user prompts, and additional messages.

    To create a new prompt, subclass this class and provide the system and user prompts,
    and optionally the input and output types. The system prompt is optional.
    """

    system_prompt: str | None = None
    user_prompt: str

    # Additional messages to be added to the conversation after the system prompt
    few_shots: ChatFormat = []

    # function that parses the response from the LLM to specific output type
    # if not provided, the class tries to set it automatically based on the output type
    response_parser: Callable[[str], OutputT]

    # Automatically set in __init_subclass__
    input_type: type[InputT] | None
    output_type: type[OutputT]
    system_prompt_template: Template | None
    user_prompt_template: Template

    @classmethod
    def _get_io_types(cls) -> tuple:
        bases = get_original_bases(cls)
        for base in bases:
            if get_origin(base) is Prompt:
                args = get_args(base)
                input_type = args[0] if len(args) > 0 else None
                input_type = None if input_type is type(None) else input_type
                output_type = args[1] if len(args) > 1 else str

                assert input_type is None or issubclass(
                    input_type, BaseModel
                ), "Input type must be a subclass of BaseModel"
                return (input_type, output_type)
        return (None, str)

    @classmethod
    def _parse_template(cls, template: str) -> Template:
        env = Environment()  # nosec B701 - HTML autoescaping not needed for plain text
        ast = env.parse(template)
        template_variables = meta.find_undeclared_variables(ast)
        input_fields = cls.input_type.model_fields.keys() if cls.input_type else set()
        additional_variables = template_variables - input_fields
        if additional_variables:
            raise ValueError(f"Template uses variables that are not present in the input type: {additional_variables}")
        return Template(template)

    @classmethod
    def _render_template(cls, template: Template, input_data: InputT | None) -> str:
        # Workaround for not being able to use `input is not None`
        # because of mypy issue: https://github.com/python/mypy/issues/12622
        context = {}
        if isinstance(input_data, BaseModel):
            context = input_data.model_dump()
        return template.render(**context)

    @classmethod
    def _format_message(cls, message: str) -> str:
        return textwrap.dedent(message).strip()

    @classmethod
    def _detect_response_parser(cls) -> Callable[[str], OutputT]:
        if hasattr(cls, "response_parser") and cls.response_parser is not None:
            return cls.response_parser
        if issubclass(cls.output_type, BaseModel):
            return cast(Callable[[str], OutputT], build_pydantic_parser(cls.output_type))
        if cls.output_type in DEFAULT_PARSERS:
            return DEFAULT_PARSERS[cls.output_type]
        raise ValueError(f"Response parser not provided for output type {cls.output_type}")

    @classmethod
    def __init_subclass__(cls, **kwargs: Any) -> None:
        if not hasattr(cls, "user_prompt") or cls.user_prompt is None:
            raise ValueError("User prompt must be provided")

        cls.input_type, cls.output_type = cls._get_io_types()
        cls.system_prompt_template = (
            cls._parse_template(cls._format_message(cls.system_prompt)) if cls.system_prompt else None
        )
        cls.user_prompt_template = cls._parse_template(cls._format_message(cls.user_prompt))
        cls.response_parser = staticmethod(cls._detect_response_parser())

        return super().__init_subclass__(**kwargs)

    @overload
    def __init__(self: "Prompt[None, OutputT]") -> None: ...

    @overload
    def __init__(self: "Prompt[InputT, OutputT]", input_data: InputT) -> None: ...

    def __init__(self, *args: Any, **kwargs: Any) -> None:
        input_data = args[0] if args else kwargs.get("input_data")
        if self.input_type and input_data is None:
            raise ValueError("Input data must be provided")

        self.rendered_system_prompt = (
            self._render_template(self.system_prompt_template, input_data) if self.system_prompt_template else None
        )
        self.rendered_user_prompt = self._render_template(self.user_prompt_template, input_data)

        # Additional few shot examples that can be added dynamically using methods
        # (in opposite to the static `few_shots` attribute which is defined in the class)
        self._instace_few_shots: ChatFormat = []
        super().__init__()

    @property
    def chat(self) -> ChatFormat:
        """Returns the conversation in the standard OpenAI chat format.

        Returns:
            ChatFormat: A list of dictionaries, each containing the role and content of a message.
        """
        chat = [
            *(
                [{"role": "system", "content": self.rendered_system_prompt}]
                if self.rendered_system_prompt is not None
                else []
            ),
            *self.few_shots,
            *self._instace_few_shots,
            {"role": "user", "content": self.rendered_user_prompt},
        ]
        return chat

    def add_few_shot(self, user_message: str, assistant_message: str) -> "Prompt[InputT, OutputT]":
        """Add a few-shot example to the conversation.

        Args:
            user_message (str): The message from the user.
            assistant_message (str): The message from the assistant.

        Returns:
            Prompt[InputT, OutputT]: The current prompt instance in order to allow chaining.
        """
        self._instace_few_shots.append({"role": "user", "content": user_message})
        self._instace_few_shots.append({"role": "assistant", "content": assistant_message})
        return self

    def output_schema(self) -> dict | type[BaseModel] | None:
<<<<<<< HEAD
        """Returns the schema of the desired output. Can be used to request structured output from the LLM API
=======
        """
        Returns the schema of the desired output. Can be used to request structured output from the LLM API
>>>>>>> de78074d
        or to validate the output. Can return either a Pydantic model or a JSON schema.

        Returns:
            Optional[Dict | Type[BaseModel]]: The schema of the desired output or the model describing it.
        """
        return self.output_type if issubclass(self.output_type, BaseModel) else None

    @property
    def json_mode(self) -> bool:
        """Returns whether the prompt should be sent in JSON mode.

        Returns:
            bool: Whether the prompt should be sent in JSON mode.
        """
        return issubclass(self.output_type, BaseModel)

    def parse_response(self, response: str) -> OutputT:
        """Parse the response from the LLM to the desired output type.

        Args:
            response (str): The response from the LLM.

        Returns:
            OutputT: The parsed response.

        Raises:
            ResponseParsingError: If the response cannot be parsed.
        """
        return self.response_parser(response)

    @classmethod
    def to_promptfoo(cls, config: dict[str, Any]) -> ChatFormat:
        """Generate a prompt in the promptfoo format from a promptfoo test configuration.

        Args:
            config: The promptfoo test configuration.

        Returns:
            ChatFormat: The prompt in the format used by promptfoo.
        """
        return cls(cls.input_type.model_validate(config["vars"])).chat  # type: ignore<|MERGE_RESOLUTION|>--- conflicted
+++ resolved
@@ -14,7 +14,8 @@
 
 
 class Prompt(Generic[InputT, OutputT], BasePromptWithParser[OutputT], metaclass=ABCMeta):
-    """Generic class for prompts. It contains the system and user prompts, and additional messages.
+    """
+    Generic class for prompts. It contains the system and user prompts, and additional messages.
 
     To create a new prompt, subclass this class and provide the system and user prompts,
     and optionally the input and output types. The system prompt is optional.
@@ -123,7 +124,8 @@
 
     @property
     def chat(self) -> ChatFormat:
-        """Returns the conversation in the standard OpenAI chat format.
+        """
+        Returns the conversation in the standard OpenAI chat format.
 
         Returns:
             ChatFormat: A list of dictionaries, each containing the role and content of a message.
@@ -141,7 +143,8 @@
         return chat
 
     def add_few_shot(self, user_message: str, assistant_message: str) -> "Prompt[InputT, OutputT]":
-        """Add a few-shot example to the conversation.
+        """
+        Add a few-shot example to the conversation.
 
         Args:
             user_message (str): The message from the user.
@@ -155,12 +158,8 @@
         return self
 
     def output_schema(self) -> dict | type[BaseModel] | None:
-<<<<<<< HEAD
-        """Returns the schema of the desired output. Can be used to request structured output from the LLM API
-=======
         """
         Returns the schema of the desired output. Can be used to request structured output from the LLM API
->>>>>>> de78074d
         or to validate the output. Can return either a Pydantic model or a JSON schema.
 
         Returns:
@@ -170,7 +169,8 @@
 
     @property
     def json_mode(self) -> bool:
-        """Returns whether the prompt should be sent in JSON mode.
+        """
+        Returns whether the prompt should be sent in JSON mode.
 
         Returns:
             bool: Whether the prompt should be sent in JSON mode.
@@ -178,7 +178,8 @@
         return issubclass(self.output_type, BaseModel)
 
     def parse_response(self, response: str) -> OutputT:
-        """Parse the response from the LLM to the desired output type.
+        """
+        Parse the response from the LLM to the desired output type.
 
         Args:
             response (str): The response from the LLM.
@@ -193,7 +194,8 @@
 
     @classmethod
     def to_promptfoo(cls, config: dict[str, Any]) -> ChatFormat:
-        """Generate a prompt in the promptfoo format from a promptfoo test configuration.
+        """
+        Generate a prompt in the promptfoo format from a promptfoo test configuration.
 
         Args:
             config: The promptfoo test configuration.
