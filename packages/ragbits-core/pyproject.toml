[project]
name = "ragbits-core"
version = "1.0.0"
description = "Building blocks for rapid development of GenAI applications"
readme = "README.md"
requires-python = ">=3.10"
license = "MIT"
authors = [
    { name = "deepsense.ai", email = "ragbits@deepsense.ai"}
]
keywords = [
    "Retrieval Augmented Generation",
    "RAG",
    "Large Language Models",
    "LLMs",
    "Generative AI",
    "GenAI",
    "Prompt Management"
]
classifiers = [
    "Development Status :: 4 - Beta",
    "Environment :: Console",
    "Intended Audience :: Science/Research",
    "License :: OSI Approved :: MIT License",
    "Natural Language :: English",
    "Operating System :: OS Independent",
    "Programming Language :: Python :: 3.10",
    "Programming Language :: Python :: 3.11",
    "Programming Language :: Python :: 3.12",
    "Programming Language :: Python :: 3.13",
    "Topic :: Scientific/Engineering :: Artificial Intelligence",
    "Topic :: Software Development :: Libraries :: Python Modules",
]
dependencies = [
    "jinja2>=3.1.4,<4.0.0",
    "pydantic>=2.9.1,<3.0.0",
    "typer>=0.12.5,<1.0.0",
    "tomli>=2.0.2,<3.0.0",
    "litellm>=1.55.0,<2.0.0",
    "aiohttp>=3.10.8,<4.0.0",
    "filetype>=1.2.0,<2.0.0",
<<<<<<< HEAD
    "lazy-import>=0.2.2,<1.0.0",
=======
    "griffe>=1.7.3,<2.0.0"
>>>>>>> bd13ed96
]

[project.urls]
"Homepage" = "https://github.com/deepsense-ai/ragbits"
"Bug Reports" = "https://github.com/deepsense-ai/ragbits/issues"
"Documentation" = "https://ragbits.deepsense.ai/"
"Source" = "https://github.com/deepsense-ai/ragbits"

[project.optional-dependencies]
chroma = [
    "chromadb>=1.0.0,<2.0.0",
]
local = [
    "sentence-transformers>=4.0.2,<5.0.0",
    "torch>=2.2.1,<3.0.0",
    "transformers>=4.44.2,<5.0.0",
    "numpy>=1.26.0,<2.0.0"
]
fastembed = [
    "fastembed>=0.4.2,<1.0.0"
]
promptfoo = [
    "PyYAML>=6.0.2,<7.0.0",
]
otel = [
    "opentelemetry-api>=1.27.0,<2.0.0",
]
logfire = [
    "logfire>=3.19.0,<4.0.0",
    "logfire[system-metrics]>=3.19.0,<4.0.0",
    "opentelemetry-api>=1.27.0,<2.0.0",
]
qdrant = [
    "qdrant-client>=1.12.1,<2.0.0",
]
pgvector = [
    "asyncpg>=0.30.0,<1.0.0",
]
fastembed-gpu = [
    "fastembed-gpu>=0.4.2,<1.0.0",
]
azure=[
    "azure-storage-blob>=12.24.1,<13.0.0",
    "azure-identity>=1.19.0,<2.0.0",
    "azure-core>=1.32.0,<2.0.0"
]
gcs = [
    "gcloud-aio-storage>=9.3.0,<10.0.0"
]
hf = [
    "datasets>=3.0.1,<4.0.0",
]
s3 = [
    "boto3>=1.35.42,<2.0.0",
]
weaviate = [
    "weaviate-client>=4.15.4,<5.0.0",
]

[tool.uv]
dev-dependencies = [
    "pre-commit~=3.8.0",
    "pytest~=8.3.3",
    "pytest-cov~=5.0.0",
    "pytest-asyncio~=0.24.0",
    "pip-licenses>=4.0.0,<5.0.0"
]

[build-system]
requires = ["hatchling"]
build-backend = "hatchling.build"

[tool.hatch.metadata]
allow-direct-references = true

[tool.hatch.build.targets.wheel]
packages = ["src/ragbits"]

[tool.pytest.ini_options]
asyncio_mode = "auto"<|MERGE_RESOLUTION|>--- conflicted
+++ resolved
@@ -39,11 +39,7 @@
     "litellm>=1.55.0,<2.0.0",
     "aiohttp>=3.10.8,<4.0.0",
     "filetype>=1.2.0,<2.0.0",
-<<<<<<< HEAD
-    "lazy-import>=0.2.2,<1.0.0",
-=======
     "griffe>=1.7.3,<2.0.0"
->>>>>>> bd13ed96
 ]
 
 [project.urls]
