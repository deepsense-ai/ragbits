--- conflicted
+++ resolved
@@ -212,14 +212,7 @@
 
 ## Documentation
 
-<<<<<<< HEAD
 - [Quickstart](quickstart/llms.md) - Get started with Ragbits in a few minutes
 - [How-to guides](how-to/prompts/use_prompting.md) - Learn how to use Ragbits in your projects
 - [CLI](cli/main.md) - Learn how to manage Ragbits from the command line
-- [API reference](api_reference/core/prompt.md) - Explore the underlying API of Ragbits
-=======
-- [Quickstart](https://ragbits.deepsense.ai/quickstart/quickstart1_prompts/) - Get started with Ragbits in a few minutes
-- [How-to](https://ragbits.deepsense.ai/how-to/prompts/use_prompting/) - Learn how to use Ragbits in your projects
-- [CLI](https://ragbits.deepsense.ai/cli/main/) - Learn how to run Ragbits in your terminal
-- [API reference](https://ragbits.deepsense.ai/api_reference/core/prompt/) - Explore the underlying Ragbits API
->>>>>>> 3fdda179
+- [API reference](api_reference/core/prompt.md) - Explore the underlying API of Ragbits