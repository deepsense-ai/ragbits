<!doctype html>
<html lang="en" class="h-full">
  <head>
    <meta charset="UTF-8" />
    <link rel="icon" type="image/svg+xml" href="/assets/ragbits-9U4hpuUb.svg" />
    <meta name="viewport" content="width=device-width, initial-scale=1.0" />
    <title>Ragbits</title>
<<<<<<< HEAD
    <script type="module" crossorigin src="/assets/index-DwRP9R_g.js"></script>
    <link rel="stylesheet" crossorigin href="/assets/index-Sq7Wkmt7.css">
=======
    <script type="module" crossorigin src="/assets/index-BK8nNE7N.js"></script>
    <link rel="stylesheet" crossorigin href="/assets/index-7kVJfaKh.css">
>>>>>>> f0fe8b18
  </head>

  <body class="h-full overflow-hidden">
    <div id="root" class="h-full"></div>
  </body>
</html><|MERGE_RESOLUTION|>--- conflicted
+++ resolved
@@ -5,13 +5,8 @@
     <link rel="icon" type="image/svg+xml" href="/assets/ragbits-9U4hpuUb.svg" />
     <meta name="viewport" content="width=device-width, initial-scale=1.0" />
     <title>Ragbits</title>
-<<<<<<< HEAD
     <script type="module" crossorigin src="/assets/index-DwRP9R_g.js"></script>
     <link rel="stylesheet" crossorigin href="/assets/index-Sq7Wkmt7.css">
-=======
-    <script type="module" crossorigin src="/assets/index-BK8nNE7N.js"></script>
-    <link rel="stylesheet" crossorigin href="/assets/index-7kVJfaKh.css">
->>>>>>> f0fe8b18
   </head>
 
   <body class="h-full overflow-hidden">
