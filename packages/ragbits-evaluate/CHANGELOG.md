--- conflicted
+++ resolved
@@ -2,15 +2,13 @@
 
 ## Unreleased
 
-<<<<<<< HEAD
 - Integrate sources with dataloaders (#529)
-=======
+
 ## 0.16.0 (2025-04-29)
 
 ### Changed
 
 - ragbits-core updated to version v0.16.0
->>>>>>> 7d98afe8
 
 ## 0.15.0 (2025-04-28)
 
