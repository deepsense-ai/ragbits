from collections.abc import AsyncGenerator, Iterable

from ragbits.core.llms.base import LLM
from ragbits.core.options import Options
from ragbits.core.prompt import ChatFormat
from ragbits.core.prompt.base import BasePrompt
from ragbits.core.types import NOT_GIVEN, NotGiven


class MockLLMOptions(Options):
    """
    Options for the MockLLM class.
    """

    response: str | NotGiven = NOT_GIVEN
    response_stream: list[str] | NotGiven = NOT_GIVEN
    tool_calls: list[dict] | NotGiven = NOT_GIVEN


class MockLLM(LLM[MockLLMOptions]):
    """
    Class for mocking interactions with LLMs - useful for testing.
    """

    options_cls = MockLLMOptions

    def __init__(self, model_name: str = "mock", default_options: MockLLMOptions | None = None) -> None:
        """
        Constructs a new MockLLM instance.

        Args:
            model_name: Name of the model to be used.
            default_options: Default options to be used.
        """
        super().__init__(model_name, default_options=default_options)
        self.calls: list[ChatFormat] = []

    async def _call(  # noqa: PLR6301
        self,
        prompt: Iterable[BasePrompt],
        options: MockLLMOptions,
        tools: list[dict] | None = None,
    ) -> list[dict]:
        """
        Mocks the call to the LLM, using the response from the options if provided.
        """
        prompt = list(prompt)
        self.calls.extend([p.chat for p in prompt])
        response = "mocked response" if isinstance(options.response, NotGiven) else options.response
<<<<<<< HEAD
        tool_calls = None if isinstance(options.tool_calls, NotGiven) else options.tool_calls
        return [
            {
                "response": response,
                "tool_calls": tool_calls,
                "is_mocked": True,
                "prompt_tokens": 10 * (i + 1),
                "total_tokens": 30 * (i + 1),
                "completion_tokens": 20 * (i + 1),
                "throughput": 1 / len(prompt),
            }
            for i in range(len(prompt))
        ]
=======

        tool_calls = (
            None
            if isinstance(options.tool_calls, NotGiven) or any(message["role"] == "tool" for message in prompt.chat)
            else options.tool_calls
        )
        return {"response": response, "tool_calls": tool_calls, "is_mocked": True}
>>>>>>> 986c7fb8

    async def _call_streaming(  # noqa: PLR6301
        self,
        prompt: BasePrompt,
        options: MockLLMOptions,
        tools: list[dict] | None = None,
    ) -> AsyncGenerator[dict, None]:
        """
        Mocks the call to the LLM, using the response from the options if provided.
        """
        self.calls.append(prompt.chat)

        async def generator() -> AsyncGenerator[dict, None]:
            if not isinstance(options.tool_calls, NotGiven) and not any(
                message["role"] == "tool" for message in prompt.chat
            ):
                yield {"tool_calls": options.tool_calls}
            elif not isinstance(options.response_stream, NotGiven):
                for response in options.response_stream:
                    yield {"response": response}
            elif not isinstance(options.response, NotGiven):
                yield {"response": options.response}
            else:
                yield {"response": "mocked response"}

        return generator()<|MERGE_RESOLUTION|>--- conflicted
+++ resolved
@@ -47,8 +47,12 @@
         prompt = list(prompt)
         self.calls.extend([p.chat for p in prompt])
         response = "mocked response" if isinstance(options.response, NotGiven) else options.response
-<<<<<<< HEAD
-        tool_calls = None if isinstance(options.tool_calls, NotGiven) else options.tool_calls
+        tool_calls = (
+            None
+            if isinstance(options.tool_calls, NotGiven)
+            or any(message["role"] == "tool" for p in prompt for message in p.chat)
+            else options.tool_calls
+        )
         return [
             {
                 "response": response,
@@ -61,15 +65,6 @@
             }
             for i in range(len(prompt))
         ]
-=======
-
-        tool_calls = (
-            None
-            if isinstance(options.tool_calls, NotGiven) or any(message["role"] == "tool" for message in prompt.chat)
-            else options.tool_calls
-        )
-        return {"response": response, "tool_calls": tool_calls, "is_mocked": True}
->>>>>>> 986c7fb8
 
     async def _call_streaming(  # noqa: PLR6301
         self,
