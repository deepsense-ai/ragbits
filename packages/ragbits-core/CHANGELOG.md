--- conflicted
+++ resolved
@@ -2,13 +2,13 @@
 
 ## Unreleased
 
-<<<<<<< HEAD
+
 - Feat: added support for IVFFlat indexing and Halfvec datatype
-=======
+
 - Added Lazy loading of dependencies in local.py and during importing of LiteLLM
 - Add tool_choice parameter to LLM interface (#738)
 - Fix Prompt consumes same iterator twice leading to no data added to chat (#768)
->>>>>>> f7c920a0
+
 
 ## 1.2.2 (2025-08-08)
 
