--- conflicted
+++ resolved
@@ -2,28 +2,4 @@
 from .litellm import LiteLLMEmbeddings
 from .noop import NoopEmbeddings
 
-<<<<<<< HEAD
-__all__ = ["EmbeddingType", "Embeddings", "NoopEmbeddings"]
-=======
-__all__ = ["EmbeddingType", "Embeddings", "LiteLLMEmbeddings", "NoopEmbeddings"]
-
-module = sys.modules[__name__]
-
-
-def get_embeddings(embedder_config: dict) -> Embeddings:
-    """
-    Initializes and returns an Embeddings object based on the provided embedder configuration.
-
-    Args:
-        embedder_config : A dictionary containing configuration details for the embedder.
-
-    Returns:
-        An instance of the specified Embeddings class, initialized with the provided config
-        (if any) or default arguments.
-    """
-    embeddings_type = embedder_config["type"]
-    config = embedder_config.get("config", {})
-
-    embbedings = get_cls_from_config(embeddings_type, module)
-    return embbedings(**config)
->>>>>>> ba4a59d9
+__all__ = ["EmbeddingType", "Embeddings", "LiteLLMEmbeddings", "NoopEmbeddings"]