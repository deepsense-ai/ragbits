--- conflicted
+++ resolved
@@ -31,18 +31,12 @@
     "Topic :: Scientific/Engineering :: Artificial Intelligence",
     "Topic :: Software Development :: Libraries :: Python Modules",
 ]
-<<<<<<< HEAD
-dependencies = [
-    "ragbits-core==1.0.0",
-]
+dependencies = ["ragbits-core==1.0.0", "a2a-sdk>=0.2.9", "types-requests>=2.32.4.20250611", "fastapi>=0.115.0,<1.0.0", "uvicorn>=0.31.0,<1.0.0"]
 
 [project.optional-dependencies]
 mcp = [
     "mcp>=1.9.4,<2.0.0",
 ]
-=======
-dependencies = ["ragbits-core==1.0.0", "a2a-sdk>=0.2.9", "types-requests>=2.32.4.20250611", "fastapi>=0.115.0,<1.0.0", "uvicorn>=0.31.0,<1.0.0"]
->>>>>>> 01279ad2
 
 [project.urls]
 "Homepage" = "https://github.com/deepsense-ai/ragbits"
