from enum import Enum
from typing import Any, cast

from pydantic import BaseModel, ConfigDict, Field

from ragbits.chat.interface.forms import UserSettings
from ragbits.chat.interface.ui_customization import UICustomization


class MessageRole(str, Enum):
    """Defines the role of the message sender in a conversation."""

    USER = "user"
    ASSISTANT = "assistant"
    SYSTEM = "system"


class Message(BaseModel):
    """Represents a single message in the conversation history."""

    role: MessageRole
    content: str


class Reference(BaseModel):
    """Represents a document used as reference for the response."""

    title: str
    content: str
    url: str | None = None


class StateUpdate(BaseModel):
    """Represents an update to conversation state."""

    state: dict[str, Any]
    signature: str


class LiveUpdateType(str, Enum):
    """Types of live update events."""

    START = "START"
    FINISH = "FINISH"


class LiveUpdateContent(BaseModel):
    """Represents content of a live update."""

    label: str
    description: str | None


class LiveUpdate(BaseModel):
    """Represents an live update performed by an agent."""

    update_id: str
    type: LiveUpdateType
    content: LiveUpdateContent


class Image(BaseModel):
    """Represents an image in the conversation."""

    id: str
    url: str


class ChatResponseType(str, Enum):
    """Types of responses that can be returned by the chat interface."""

    TEXT = "text"
    REFERENCE = "reference"
    STATE_UPDATE = "state_update"
    MESSAGE_ID = "message_id"
    CONVERSATION_ID = "conversation_id"
    LIVE_UPDATE = "live_update"
    FOLLOWUP_MESSAGES = "followup_messages"
    IMAGE = "image"


class ChatContext(BaseModel):
    """Represents the context of a chat conversation."""

    conversation_id: str | None = None
    message_id: str | None = None
    state: dict[str, Any] = Field(default_factory=dict)
    model_config = ConfigDict(extra="allow")


class ChatResponse(BaseModel):
    """Container for different types of chat responses."""

    type: ChatResponseType
    content: str | Reference | StateUpdate | LiveUpdate | list[str] | Image

    def as_text(self) -> str | None:
        """
        Return the content as text if this is a text response, else None.

        Example:
            if text := response.as_text():
                print(f"Got text: {text}")
        """
        return str(self.content) if self.type == ChatResponseType.TEXT else None

    def as_reference(self) -> Reference | None:
        """
        Return the content as Reference if this is a reference response, else None.

        Example:
            if ref := response.as_reference():
                print(f"Got reference: {ref.title}")
        """
        return cast(Reference, self.content) if self.type == ChatResponseType.REFERENCE else None

    def as_state_update(self) -> StateUpdate | None:
        """
        Return the content as StateUpdate if this is a state update, else None.

        Example:
            if state_update := response.as_state_update():
                state = verify_state(state_update)
        """
        return cast(StateUpdate, self.content) if self.type == ChatResponseType.STATE_UPDATE else None

    def as_conversation_id(self) -> str | None:
        """
        Return the content as ConversationID if this is a conversation id, else None.
        """
        return cast(str, self.content) if self.type == ChatResponseType.CONVERSATION_ID else None

    def as_live_update(self) -> LiveUpdate | None:
        """
        Return the content as LiveUpdate if this is a live update, else None.

        Example:
            if live_update := response.as_live_update():
                print(f"Got live update: {live_update.content.label}")
        """
        return cast(LiveUpdate, self.content) if self.type == ChatResponseType.LIVE_UPDATE else None

    def as_followup_messages(self) -> list[str] | None:
        """
        Return the content as list of strings if this is a followup messages response, else None.

        Example:
            if followup_messages := response.as_followup_messages():
                print(f"Got followup messages: {followup_messages}")
        """
        return cast(list[str], self.content) if self.type == ChatResponseType.FOLLOWUP_MESSAGES else None

    def as_image(self) -> Image | None:
        """
        Return the content as Image if this is an image response, else None.
        """
        return cast(Image, self.content) if self.type == ChatResponseType.IMAGE else None


class ChatMessageRequest(BaseModel):
    """Client-side chat request interface."""

<<<<<<< HEAD
    conversation_id: str | None = None
    message_id: str | None = None
    state: dict[str, Any] = Field(default_factory=dict)
    session_id: str | None = None
    model_config = ConfigDict(extra="allow")
=======
    message: str = Field(..., description="The current user message")
    history: list["Message"] = Field(default_factory=list, description="Previous message history")
    context: dict[str, Any] = Field(default_factory=dict, description="User context information")


class FeedbackType(str, Enum):
    """Feedback types for user feedback."""

    LIKE = "like"
    DISLIKE = "dislike"


class FeedbackResponse(BaseModel):
    """Response from feedback submission."""

    status: str = Field(..., description="Status of the feedback submission")


class FeedbackRequest(BaseModel):
    """
    Request body for feedback submission
    """

    message_id: str = Field(..., description="ID of the message receiving feedback")
    feedback: FeedbackType = Field(..., description="Type of feedback (like or dislike)")
    payload: dict[str, Any] = Field(default_factory=dict, description="Additional feedback details")


class FeedbackItem(BaseModel):
    """Individual feedback configuration (like/dislike)."""

    enabled: bool = Field(..., description="Whether this feedback type is enabled")
    form: dict[str, Any] | None = Field(..., description="Form schema for this feedback type")


class FeedbackConfig(BaseModel):
    """Feedback configuration containing like and dislike settings."""

    like: FeedbackItem = Field(..., description="Like feedback configuration")
    dislike: FeedbackItem = Field(..., description="Dislike feedback configuration")


class ConfigResponse(BaseModel):
    """Configuration response from the API."""

    feedback: FeedbackConfig = Field(..., description="Feedback configuration")
    customization: UICustomization | None = Field(default=None, description="UI customization")
    user_settings: UserSettings = Field(default_factory=UserSettings, description="User settings")
    debug_mode: bool = Field(default=False, description="Debug mode flag")
    conversation_history: bool = Field(default=False, description="Debug mode flag")
>>>>>>> dec6efce
<|MERGE_RESOLUTION|>--- conflicted
+++ resolved
@@ -160,40 +160,38 @@
 class ChatMessageRequest(BaseModel):
     """Client-side chat request interface."""
 
-<<<<<<< HEAD
+    message: str = Field(..., description="The current user message")
+    history: list["Message"] = Field(default_factory=list, description="Previous message history")
+    context: dict[str, Any] = Field(default_factory=dict, description="User context information")
+
+
+class FeedbackType(str, Enum):
+    """Feedback types for user feedback."""
+
+    LIKE = "like"
+    DISLIKE = "dislike"
+
+
+class FeedbackResponse(BaseModel):
+    """Response from feedback submission."""
+
+    status: str = Field(..., description="Status of the feedback submission")
+
+
+class FeedbackRequest(BaseModel):
+    """
+    Request body for feedback submission
+    """
+
+    message_id: str = Field(..., description="ID of the message receiving feedback")
+    feedback: FeedbackType = Field(..., description="Type of feedback (like or dislike)")
+    payload: dict[str, Any] = Field(default_factory=dict, description="Additional feedback details")
+
     conversation_id: str | None = None
     message_id: str | None = None
     state: dict[str, Any] = Field(default_factory=dict)
     session_id: str | None = None
     model_config = ConfigDict(extra="allow")
-=======
-    message: str = Field(..., description="The current user message")
-    history: list["Message"] = Field(default_factory=list, description="Previous message history")
-    context: dict[str, Any] = Field(default_factory=dict, description="User context information")
-
-
-class FeedbackType(str, Enum):
-    """Feedback types for user feedback."""
-
-    LIKE = "like"
-    DISLIKE = "dislike"
-
-
-class FeedbackResponse(BaseModel):
-    """Response from feedback submission."""
-
-    status: str = Field(..., description="Status of the feedback submission")
-
-
-class FeedbackRequest(BaseModel):
-    """
-    Request body for feedback submission
-    """
-
-    message_id: str = Field(..., description="ID of the message receiving feedback")
-    feedback: FeedbackType = Field(..., description="Type of feedback (like or dislike)")
-    payload: dict[str, Any] = Field(default_factory=dict, description="Additional feedback details")
-
 
 class FeedbackItem(BaseModel):
     """Individual feedback configuration (like/dislike)."""
@@ -216,5 +214,4 @@
     customization: UICustomization | None = Field(default=None, description="UI customization")
     user_settings: UserSettings = Field(default_factory=UserSettings, description="User settings")
     debug_mode: bool = Field(default=False, description="Debug mode flag")
-    conversation_history: bool = Field(default=False, description="Debug mode flag")
->>>>>>> dec6efce
+    conversation_history: bool = Field(default=False, description="Debug mode flag")