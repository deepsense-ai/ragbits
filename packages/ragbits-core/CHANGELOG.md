--- conflicted
+++ resolved
@@ -2,11 +2,8 @@
 
 ## Unreleased
 
-<<<<<<< HEAD
 - Refacor: move BagOfTokens model_name / encoding_name parameters to init (#592)
-=======
 - Update utils (#590)
->>>>>>> 30563745
 - Resolve vector_size by PgVectorStore automatically (#588)
 - Add get_vector_size method to all Embedders (#587)
 
