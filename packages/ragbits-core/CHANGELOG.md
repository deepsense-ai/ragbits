# CHANGELOG

## Unreleased
<<<<<<< HEAD
- Image embeddings in PgVectorStore
- Add PgVectorStore to vector store integration tests
=======
- Add new fusion strategies for the hybrid vector store: RRF and DBSF (#413)
>>>>>>> 10ef831d

## 0.13.0 (2025-04-02)
- Make the score in VectorStoreResult consistent (always bigger is better)
- Add router option to LiteLLMEmbedder (#440)
- Make LLM / Embedder APIs consistent (#463)
- New methods in Prompt class for appending conversation history (#480)
- Fix: make unflatten_dict symmetric to flatten_dict (#461)
- Cost and capabilities config for custom litellm models (#481)

## 0.12.0 (2025-03-25)
- Allow Prompt class to accept the asynchronous response_parser. Change the signature of parse_response method.
- Fix from_config for LiteLLM class (#441)
- Fix Qdrant vector store serialization (#419)

## 0.11.0 (2025-03-25)
- Add HybridSearchVectorStore which can aggregate results from multiple VectorStores (#412)

## 0.10.2 (2025-03-21)

## 0.10.1 (2025-03-19)

- Better handling of cases when text and image embeddings are mixed in VectorStore

## 0.10.0 (2025-03-17)

- BREAKING CHANGE: Vector Stores are now responsible for creating embeddings (#288)
- Qdrant vector store can now be serialized during Ray processing (#394)
- Improve cli trace handler
- Add traceable to some method
- Add support for images in few shot prompts (#155)
- Add instruction on how to use local servers for LLMs (#395).
- Introduce intermediate image elements (#139)
- Correct typos in doc strings (#398)
- Enable GPU support and (un)pickling for fastembed embedders (#409).

## 0.9.0 (2025-02-25)

- Add support to fastembed dense & sparse embeddings.
- Rename "default configuration" to "preferred configuration" (#361).
- Allow to pass str or dict to LLM.generate() (#286)
- Fix: changed variable type from Filter to WhereQuery in the Qdrant vector store in list method.
- Rename all embedders to have `Embedder` in their name (instead of `Embeddings`).

## 0.8.0 (2025-01-29)

### Added

- Add support for pgvector as VectorStore (#267).

## 0.7.0 (2025-01-21)

### Added

- Add nice-looking CLI logging for audit module (#273).
- Add support for returning metadata from LLMs (#274).

### Changed

- Fix: limiting in qdrant vector store (#282).
- Refactor: remove LLM client abstraction and lift it up to LLM (#270).

## 0.6.0 (2024-12-27)

### Added

- Add option to pass LiteLLM router to LLM instances (#262).
- Add commands to browse vector stores (#244).

### Changed

- Implement generic Options class (#248).
- Fix LiteLLM crash in python 3.13 (#245).

## 0.5.1 (2024-12-09)

### Changed

- Refactor: added standardized way to create ragbits objects from config (#233).

## 0.5.0 (2024-12-05)

### Added

- Default LLM factory when configuration is not provided (#209).
- Add remove operation to VectorStore (#210).
- Install litellm package by default (#236).

## 0.4.0 (2024-11-27)

### Added

- Add support for Qdrant VectorStore (#163).
- Add streaming interface to LLMs (#188).
- Better images support in Prompt abstractions (#201).


## 0.3.0 (2024-11-06)

### Added

- Observability toolset, with initial support to export traces to OpenTelemetry (#168)
- CLI commands to render / exec prompts (#146)
- Support of images in Prompt abstractions (#149)
- Support for different MetadataStores in VectorStore (#144)
- Now LLMs can be configured separately for vision, text and structured. (#153)

### Changed

- refactor: Add dynamic loading for modules that depend on optional dependencies (#148).
- refactor: Refactor vector store public API. (#151)

## 0.2.0 (2024-10-23)

### Added

- Project README.md (#103).
- Listing entries API for VectorStores (#138).
- Overrides for prompt discovery configurable in `pyproject.toml` file (#101).
- Default LLM factory configurable in `pyproject.toml` file (#101).

### Changed

- Fixed bug in chromadb while returning multiple records (#117).
- Fixed bug in prompt rendering for some pydantic models (#137).

## 0.1.0 (2024-10-08)

### Added

- Initial release of the package.
- Introduce core components: Prompts, LLMs, Embedder and VectorStores.
- `Prompt` class integration with promptfoo.
- LiteLLM integration.
- ChromaDB integration.
- Prompts lab.
- Prompts autodiscovery.
<|MERGE_RESOLUTION|>--- conflicted
+++ resolved
@@ -1,12 +1,11 @@
 # CHANGELOG
 
 ## Unreleased
-<<<<<<< HEAD
-- Image embeddings in PgVectorStore
-- Add PgVectorStore to vector store integration tests
-=======
+
+- Image embeddings in PgVectorStore (#502)
+- Add PgVectorStore to vector store integration tests (#502)
 - Add new fusion strategies for the hybrid vector store: RRF and DBSF (#413)
->>>>>>> 10ef831d
+
 
 ## 0.13.0 (2025-04-02)
 - Make the score in VectorStoreResult consistent (always bigger is better)
