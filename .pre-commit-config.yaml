--- conflicted
+++ resolved
@@ -1,9 +1,3 @@
-default_language_version:
-    python: python3.10
-<<<<<<< HEAD
-
-=======
->>>>>>> 713fdf7c
 repos:
     - repo: https://github.com/pre-commit/pre-commit-hooks
       rev: v5.0.0
