{
    "name": "ragbits-api-client-react",
    "version": "1.0.0",
    "description": "React hooks for the Ragbits API client",
    "main": "dist/index.cjs",
    "module": "dist/index.js",
    "types": "dist/index.d.ts",
    "type": "module",
    "exports": {
        ".": {
<<<<<<< HEAD
            "import": "./dist/index.js",
            "require": "./dist/index.cjs",
            "types": "./dist/index.d.ts"
=======
            "types": "./dist/index.d.ts",
            "import": "./dist/index.js",
            "require": "./dist/index.cjs"
>>>>>>> 92e7282a
        }
    },
    "scripts": {
        "build": "tsup src/index.ts --format cjs,esm --dts",
        "dev": "tsup src/index.ts --format cjs,esm --dts --watch",
<<<<<<< HEAD
        "test": "vitest",
        "test:run": "vitest run",
        "test:coverage": "vitest run --coverage",
=======
        "test": "echo \"Error: no test specified\" && exit 1",
>>>>>>> 92e7282a
        "lint": "eslint .",
        "format": "prettier --write .",
        "format:check": "prettier --check ."
    },
    "peerDependencies": {
        "react": ">=16.8.0",
        "react-dom": ">=16.8.0"
    },
    "dependencies": {
        "ragbits-api-client": "file:../ragbits-api-client"
    },
    "devDependencies": {
        "@types/react": "^18.2.0",
        "@types/react-dom": "^18.2.0",
        "typescript": "^5.0.0",
        "tsup": "^8.0.0",
        "@eslint/js": "^9.17.0",
        "eslint": "^9.17.0",
        "eslint-plugin-react-hooks": "^5.0.0",
        "eslint-plugin-react-refresh": "^0.4.16",
        "globals": "^15.14.0",
        "prettier": "^3.4.2",
<<<<<<< HEAD
        "typescript-eslint": "^8.18.2",
        "vitest": "^1.6.0",
        "@vitest/coverage-v8": "^1.6.0",
        "jsdom": "^23.0.0",
        "@testing-library/react": "^14.0.0",
        "@testing-library/jest-dom": "^6.4.0",
        "@testing-library/user-event": "^14.5.0",
        "msw": "^2.0.0"
=======
        "typescript-eslint": "^8.18.2"
>>>>>>> 92e7282a
    },
    "keywords": [
        "ragbits",
        "api",
        "client",
        "react",
        "hooks"
    ],
    "author": "",
    "license": "MIT"
}<|MERGE_RESOLUTION|>--- conflicted
+++ resolved
@@ -8,27 +8,17 @@
     "type": "module",
     "exports": {
         ".": {
-<<<<<<< HEAD
-            "import": "./dist/index.js",
-            "require": "./dist/index.cjs",
-            "types": "./dist/index.d.ts"
-=======
             "types": "./dist/index.d.ts",
             "import": "./dist/index.js",
             "require": "./dist/index.cjs"
->>>>>>> 92e7282a
         }
     },
     "scripts": {
         "build": "tsup src/index.ts --format cjs,esm --dts",
         "dev": "tsup src/index.ts --format cjs,esm --dts --watch",
-<<<<<<< HEAD
         "test": "vitest",
         "test:run": "vitest run",
         "test:coverage": "vitest run --coverage",
-=======
-        "test": "echo \"Error: no test specified\" && exit 1",
->>>>>>> 92e7282a
         "lint": "eslint .",
         "format": "prettier --write .",
         "format:check": "prettier --check ."
@@ -51,7 +41,6 @@
         "eslint-plugin-react-refresh": "^0.4.16",
         "globals": "^15.14.0",
         "prettier": "^3.4.2",
-<<<<<<< HEAD
         "typescript-eslint": "^8.18.2",
         "vitest": "^1.6.0",
         "@vitest/coverage-v8": "^1.6.0",
@@ -60,9 +49,6 @@
         "@testing-library/jest-dom": "^6.4.0",
         "@testing-library/user-event": "^14.5.0",
         "msw": "^2.0.0"
-=======
-        "typescript-eslint": "^8.18.2"
->>>>>>> 92e7282a
     },
     "keywords": [
         "ragbits",
