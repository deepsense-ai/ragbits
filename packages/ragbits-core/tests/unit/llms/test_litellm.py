--- conflicted
+++ resolved
@@ -291,17 +291,10 @@
     options = LiteLLMOptions(mock_response="I'm fine, thank you.")
     output = await llm.generate_with_metadata(prompt, options=options)
     assert output.content == "I'm fine, thank you."
-<<<<<<< HEAD
     assert output.usage is not None
     assert output.usage.completion_tokens == 20
     assert output.usage.prompt_tokens == 10
     assert output.usage.total_tokens == 30
-=======
-    assert output.metadata["completion_tokens"] == 20
-    assert output.metadata["prompt_tokens"] == 10
-    assert output.metadata["total_tokens"] == 30
-    assert "throughput" in output.metadata
->>>>>>> cf5fcba8
 
 
 @patch("litellm.supports_function_calling")
@@ -320,17 +313,10 @@
             type="function",
         )
     ]
-<<<<<<< HEAD
     assert output.usage is not None
     assert output.usage.completion_tokens == 10
     assert output.usage.prompt_tokens == 20
     assert output.usage.total_tokens == 30
-=======
-    assert output.metadata["completion_tokens"] == 10
-    assert output.metadata["prompt_tokens"] == 20
-    assert output.metadata["total_tokens"] == 30
-    assert "throughput" in output.metadata
->>>>>>> cf5fcba8
 
 
 @patch("litellm.supports_function_calling")
@@ -342,17 +328,10 @@
     mock_llm_responses_with_tool_no_tool_used(llm)
     output = await llm.generate_with_metadata(prompt, tools=[get_weather])
     assert output.content == "I'm fine."
-<<<<<<< HEAD
     assert output.usage is not None
     assert output.usage.completion_tokens == 10
     assert output.usage.prompt_tokens == 20
     assert output.usage.total_tokens == 30
-=======
-    assert output.metadata["completion_tokens"] == 10
-    assert output.metadata["prompt_tokens"] == 20
-    assert output.metadata["total_tokens"] == 30
-    assert "throughput" in output.metadata
->>>>>>> cf5fcba8
 
 
 async def test_generation_without_image_support():
