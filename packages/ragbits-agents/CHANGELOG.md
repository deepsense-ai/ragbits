--- conflicted
+++ resolved
@@ -2,9 +2,7 @@
 
 ## Unreleased
 
-<<<<<<< HEAD
 - Add native openai tools support (#621)
-=======
 - add Context to Agents (#715)
 
 ## 1.1.0 (2025-07-09)
@@ -15,7 +13,6 @@
 
 - Move a2a to extra dependencies (#703)
 - Add support for MCP servers (#632)
->>>>>>> bcfa5f6a
 - Add agent support for string prompts (#631)
 - Add tools to Agent interface (#568)
 - Update Agent run method docstring (#565)
