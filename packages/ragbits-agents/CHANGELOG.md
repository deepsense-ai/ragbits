# CHANGELOG

## Unreleased

<<<<<<< HEAD
- Add tool_choice parameter to agent interface (#738)
=======
## 1.2.0 (2025-08-01)

### Changed

- ragbits-core updated to version v1.2.0

>>>>>>> 1f9a3aef
- Add native openai tools support (#621)
- add Context to Agents (#715)

## 1.1.0 (2025-07-09)

### Changed

- ragbits-core updated to version v1.1.0

- Move a2a to extra dependencies (#703)
- Add support for MCP servers (#632)
- Add agent support for string prompts (#631)
- Add tools to Agent interface (#568)
- Update Agent run method docstring (#565)
- Fix AgentResult typing (#600)
- Add support for batch generation (#608)
- Support history handling in Agent (#648)
- Support run_streaming in Agent (#650)
- Support A2A protocol (#649)
- Add max turns to AgentOptions (#705)

## 1.0.0 (2025-06-04)

### Changed

- ragbits-core updated to version v1.0.0

## 0.20.1 (2025-06-04)

### Changed

- ragbits-core updated to version v0.20.1

## 0.20.0 (2025-06-03)

### Changed

- ragbits-core updated to version v0.20.0

## 0.19.1 (2025-05-27)

### Changed

- ragbits-core updated to version v0.19.1

## 0.19.0 (2025-05-27)

### Changed

- ragbits-core updated to version v0.19.0

- Add Agent interface (#569)
- Initial release of the package (#569)<|MERGE_RESOLUTION|>--- conflicted
+++ resolved
@@ -1,17 +1,13 @@
 # CHANGELOG
 
 ## Unreleased
+- Add tool_choice parameter to agent interface (#738)
 
-<<<<<<< HEAD
-- Add tool_choice parameter to agent interface (#738)
-=======
 ## 1.2.0 (2025-08-01)
 
 ### Changed
 
 - ragbits-core updated to version v1.2.0
-
->>>>>>> 1f9a3aef
 - Add native openai tools support (#621)
 - add Context to Agents (#715)
 
