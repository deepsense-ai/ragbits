[project]
name = "ragbits-workspace"
version = "0.1.0"
description = "Ragbits development workspace"
readme = "README.md"
requires-python = ">=3.10"
dependencies = [
    "ragbits[litellm,local,lab,chromadb]",
    "ragbits-document-search[gcs]",
    "ragbits-cli"
]


[tool.uv]
dev-dependencies = [
    "pre-commit~=3.8.0",
    "pytest~=8.3.3",
    "pytest-cov~=5.0.0",
    "pytest-asyncio~=0.24.0",
    "pip-licenses>=4.0.0,<5.0.0"
]

[tool.uv.sources]
ragbits = { workspace = true }
ragbits-document-search = { workspace = true }
ragbits-cli = { workspace = true }

[tool.uv.workspace]
members = [
    "packages/ragbits-core",
    "packages/ragbits-document-search",
    "packages/ragbits-cli"
]

[tool.isort]
multi_line_output = 3
line_length = 120
include_trailing_comma = true

skip_gitignore = true

[tool.pytest]
norecursedirs = [
    '.git',
    '.tox',
    '.env',
    'dist',
    'build',
    'migrations',
    'docker',
    'config',
    'notebooks',
    'research',
]
python_files = ['test_*.py']
addopts = [
    '-ra',
    '--showlocals',
    '--strict-markers',
    '--ignore=docs/conf.py',
    '--ignore=setup.py',
    '--ignore=ci',
    '--ignore=.eggs',
    '--doctest-modules',
    '--doctest-glob=\*.rst',
    '--tb=short',
]

[tool.pytest.ini_options]
asyncio_mode = "auto"
asyncio_default_fixture_loop_scope = "function"

[tool.mypy]
warn_unused_configs = true
ignore_missing_imports = true
warn_unused_ignores = false
show_error_codes = true
check_untyped_defs = true
no_implicit_optional = true
explicit_package_bases = true
mypy_path = [
    'packages/ragbits-core/src',
    'packages/ragbits-document-search/src',
    'packages/ragbits-cli/src',
]

[[tool.mypy.overrides]]
module = "ragbits.*"
ignore_missing_imports = false
disallow_untyped_defs = true

[tool.pylint.basic]
py-version=3.10
good-names = "i,j,x,y,z,x1,y1,z1,x2,y2,z2,cv,df,dx,dy,dz,w,h,c,b,g,qa,q,a"
max-args = 8

[tool.pylint.main]
load-plugins = ["pylint.extensions.docparams"]

[tool.pylint.messages_control]
disable = [
    "suppressed-message",
    # therefore we wouldn't have to install full dependency set in order to lint
    "import-error",
    # sometimes we create a dataclass or Pydantic module and just don't need public methods
    "too-few-public-methods",
    # below is handled by pycln
    "unused-import",
    # below is handled by isort
    "wrong-import-order",
    # too restrictive
    "too-many-instance-attributes",
    # not necessary nor useful in our projects
    "missing-module-docstring",
]

[tool.pylint.format]
max-line-length = 120

[tool.pylint.miscellaneous]
notes = ["XXX"]

[tool.pylint.parameter_documentation]
accept-no-param-doc = false
accept-no-raise-doc = false
accept-no-return-doc = false
accept-no-yields-doc = false
default-docstring-type = "google"

[tool.pylint.design]
max-locals = 20

[tool.pylint.similarities]
min-similarity-lines = 10

[tool.bandit]
exclude_dirs = ["venv"]
# B101 disables errors for asserts in the code
# remember to not use asserts for security and control flows
skips = ["B101"]

[tool.ruff]
exclude = [".venv"]
extend-include = ["*.ipynb"]
line-length = 120

<<<<<<< HEAD
#[tool.ruff.lint]
=======
[tool.ruff.lint]
>>>>>>> de78074d
preview = true
explicit-preview-rules = true
select = [
    # Default rules
    "E",    # pycodestyle errors
    "F",    # Pyflakes
<<<<<<< HEAD

    # Extra rules, by Michał Kustosz
=======
>>>>>>> de78074d
    "C4",   # flake8-comprehensions
    "C90",  # mccabe complex structure
    "D",    # pydocstyle
    "I",    # isort
    "PT",   # flake8-pytest-style
    "PL",   # Pylint
    "SIM",  # flake8-simplify
    "UP",   # pyupgrade
    "W",    # pycodestyle warnings
<<<<<<< HEAD

    # Extra rules, by Jakub Cierocki
=======
>>>>>>> de78074d
    "S",    # flake8-bandit
    "ANN",  # flake8-annotations
    "B",    # flake8-bugbear
    "NPY",  # NumPy-specific rules
]
extend-select = [
<<<<<<< HEAD
    # Extra, preview rules, by Jakub Cierocki
=======
>>>>>>> de78074d
    "RUF022",   # unsorted-dunder-all
    "PLR6301",  # no-self-use
]
ignore = [
    "B028",     # no-explicit-stacklevel, TODO confirm this
    "C901",     # complex-structure, TODO confirm this
    "D100",
    "D104",
    "D105",
<<<<<<< HEAD
    "D205",
=======
    "D200",
    "D205",
    "D212",
>>>>>>> de78074d
    "ANN002",
    "ANN003",
    "ANN101",
    "ANN102",
    "ANN204",
    "PLR0913",
]

<<<<<<< HEAD
=======

>>>>>>> de78074d
[tool.ruff.lint.pydocstyle]
convention = "google"

[tool.ruff.lint.per-file-ignores]
<<<<<<< HEAD
"src/main.py" = ["D103"]
=======
>>>>>>> de78074d
"*.ipynb" = [
    "PLR2004",
    "W293",
    "D101",  # D*** - we should not require docs in every Jupyter notebook
    "D102",
    "D103",
    "D107"
]

[tool.ruff.format]
docstring-code-format = true
<<<<<<< HEAD
docstring-code-line-length = 120
=======
docstring-code-line-length = 120


[tool.ruff.lint.isort]
known-first-party = ["ragbits"]
known-third-party = [
    "IPython", "PIL", "cv2", "dotenv", "editdistance", "fastapi", "fire", "hydra",
    "joblib", "loguru", "luigi", "matplotlib", "neptune", "neptune_config", "nltk",
    "numpy", "omegaconf", "pandas", "pqdm", "pydantic", "pytest", "pytorch_lightning",
    "requests", "scipy", "setuptools", "shapely", "skimage", "sklearn", "streamlit",
    "torch", "torchvision", "tqdm", "typer"
]
>>>>>>> de78074d
<|MERGE_RESOLUTION|>--- conflicted
+++ resolved
@@ -144,22 +144,13 @@
 extend-include = ["*.ipynb"]
 line-length = 120
 
-<<<<<<< HEAD
-#[tool.ruff.lint]
-=======
 [tool.ruff.lint]
->>>>>>> de78074d
 preview = true
 explicit-preview-rules = true
 select = [
     # Default rules
     "E",    # pycodestyle errors
     "F",    # Pyflakes
-<<<<<<< HEAD
-
-    # Extra rules, by Michał Kustosz
-=======
->>>>>>> de78074d
     "C4",   # flake8-comprehensions
     "C90",  # mccabe complex structure
     "D",    # pydocstyle
@@ -169,21 +160,12 @@
     "SIM",  # flake8-simplify
     "UP",   # pyupgrade
     "W",    # pycodestyle warnings
-<<<<<<< HEAD
-
-    # Extra rules, by Jakub Cierocki
-=======
->>>>>>> de78074d
     "S",    # flake8-bandit
     "ANN",  # flake8-annotations
     "B",    # flake8-bugbear
     "NPY",  # NumPy-specific rules
 ]
 extend-select = [
-<<<<<<< HEAD
-    # Extra, preview rules, by Jakub Cierocki
-=======
->>>>>>> de78074d
     "RUF022",   # unsorted-dunder-all
     "PLR6301",  # no-self-use
 ]
@@ -193,13 +175,9 @@
     "D100",
     "D104",
     "D105",
-<<<<<<< HEAD
-    "D205",
-=======
     "D200",
     "D205",
     "D212",
->>>>>>> de78074d
     "ANN002",
     "ANN003",
     "ANN101",
@@ -208,18 +186,11 @@
     "PLR0913",
 ]
 
-<<<<<<< HEAD
-=======
-
->>>>>>> de78074d
+
 [tool.ruff.lint.pydocstyle]
 convention = "google"
 
 [tool.ruff.lint.per-file-ignores]
-<<<<<<< HEAD
-"src/main.py" = ["D103"]
-=======
->>>>>>> de78074d
 "*.ipynb" = [
     "PLR2004",
     "W293",
@@ -231,9 +202,6 @@
 
 [tool.ruff.format]
 docstring-code-format = true
-<<<<<<< HEAD
-docstring-code-line-length = 120
-=======
 docstring-code-line-length = 120
 
 
@@ -245,5 +213,4 @@
     "numpy", "omegaconf", "pandas", "pqdm", "pydantic", "pytest", "pytorch_lightning",
     "requests", "scipy", "setuptools", "shapely", "skimage", "sklearn", "streamlit",
     "torch", "torchvision", "tqdm", "typer"
-]
->>>>>>> de78074d
+]