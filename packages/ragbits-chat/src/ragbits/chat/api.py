--- conflicted
+++ resolved
@@ -128,16 +128,10 @@
                 customization=self.chat_interface.ui_customization.model_dump()
                 if self.chat_interface.ui_customization
                 else None,
-<<<<<<< HEAD
                 user_settings=self.chat_interface.user_settings,
                 debug_mode=self.debug_mode,
-            )
-=======
-                "user_settings": {"form": user_settings_config},
-                "debug_mode": self.debug_mode,
-                "conversation_history": self.chat_interface.conversation_history,
-            }
->>>>>>> 21f8ae26
+                conversation_history=self.chat_interface.conversation_history,
+            )
 
             return JSONResponse(content=config_response.model_dump())
 
