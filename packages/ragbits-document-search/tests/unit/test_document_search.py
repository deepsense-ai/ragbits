<<<<<<< HEAD
from ragbits.core.embeddings.noop import NoopEmbeddings
=======
from pathlib import Path
from typing import Union
from unittest.mock import AsyncMock

import pytest

from ragbits.core.vector_store.in_memory import InMemoryVectorStore
>>>>>>> a1867514
from ragbits.document_search import DocumentSearch
from ragbits.document_search._main import SearchConfig
from ragbits.document_search.documents.document import Document, DocumentMeta
from ragbits.document_search.documents.element import TextElement
from ragbits.document_search.ingestion.providers.dummy import DummyProvider

CONFIG = {
    "embedder": {"type": "NoopEmbeddings"},
    "vector_store": {
        "type": "packages.ragbits-document-search.src.ragbits.document_search.vector_store.in_memory:InMemoryVectorStore"
    },
    "reranker": {"type": "NoopReranker"},
}


<<<<<<< HEAD
async def test_document_search():
    document_search = DocumentSearch(embedder=NoopEmbeddings(), vector_store=InMemoryVectorStore())

    await document_search.ingest_document(
        DocumentMeta.create_text_document_from_literal("Name of Peppa's brother is George")
    )

    results = await document_search.search("Peppa's brother")

    first_result = results[0]

    assert isinstance(first_result, TextElement)
    assert first_result.content == "Name of Peppa's brother is George"

=======
@pytest.mark.parametrize(
    "document",
    [
        DocumentMeta.create_text_document_from_literal("Name of Peppa's brother is George"),
        Document.from_document_meta(
            DocumentMeta.create_text_document_from_literal("Name of Peppa's brother is George"), Path("test.txt")
        ),
    ],
)
async def test_document_search_ingest_document(document: Union[DocumentMeta, Document]):
    embeddings_mock = AsyncMock()
    embeddings_mock.embed_text.return_value = [[0.1, 0.1]]
>>>>>>> a1867514

async def test_document_search_from_config():
    document_search = DocumentSearch.from_config(CONFIG)

    await document_search.ingest_document(document, document_processor=DummyProvider())

    results = await document_search.search("Peppa's brother")

    first_result = results[0]

    assert isinstance(first_result, TextElement)
    assert first_result.content == "Name of Peppa's brother is George"


async def test_document_search_insert_elements():
    embeddings_mock = AsyncMock()
    embeddings_mock.embed_text.return_value = [[0.1, 0.1]]

    document_search = DocumentSearch(embedder=embeddings_mock, vector_store=InMemoryVectorStore())

    await document_search.insert_elements(
        [
            TextElement(
                content="Name of Peppa's brother is George",
                document_meta=DocumentMeta.create_text_document_from_literal("Name of Peppa's brother is George"),
            )
        ]
    )

    results = await document_search.search("Peppa's brother")

    first_result = results[0]

    assert isinstance(first_result, TextElement)
    assert first_result.content == "Name of Peppa's brother is George"


async def test_document_search_with_no_results():
    document_search = DocumentSearch(embedder=AsyncMock(), vector_store=InMemoryVectorStore())

    results = await document_search.search("Peppa's sister")

    assert not results


async def test_document_search_with_search_config():
    embeddings_mock = AsyncMock()
    embeddings_mock.embed_text.return_value = [[0.1, 0.1]]

    document_search = DocumentSearch(embedder=embeddings_mock, vector_store=InMemoryVectorStore())

    await document_search.ingest_document(
        DocumentMeta.create_text_document_from_literal("Name of Peppa's brother is George"),
        document_processor=DummyProvider(),
    )

    results = await document_search.search("Peppa's brother", search_config=SearchConfig(vector_store_kwargs={"k": 1}))

    assert len(results) == 1
    assert results[0].content == "Name of Peppa's brother is George"<|MERGE_RESOLUTION|>--- conflicted
+++ resolved
@@ -1,6 +1,4 @@
-<<<<<<< HEAD
 from ragbits.core.embeddings.noop import NoopEmbeddings
-=======
 from pathlib import Path
 from typing import Union
 from unittest.mock import AsyncMock
@@ -8,7 +6,6 @@
 import pytest
 
 from ragbits.core.vector_store.in_memory import InMemoryVectorStore
->>>>>>> a1867514
 from ragbits.document_search import DocumentSearch
 from ragbits.document_search._main import SearchConfig
 from ragbits.document_search.documents.document import Document, DocumentMeta
@@ -18,13 +15,12 @@
 CONFIG = {
     "embedder": {"type": "NoopEmbeddings"},
     "vector_store": {
-        "type": "packages.ragbits-document-search.src.ragbits.document_search.vector_store.in_memory:InMemoryVectorStore"
+        "type": "packages.ragbits-core.src.ragbits.core.vector_store.in_memory:InMemoryVectorStore"
     },
     "reranker": {"type": "NoopReranker"},
 }
 
 
-<<<<<<< HEAD
 async def test_document_search():
     document_search = DocumentSearch(embedder=NoopEmbeddings(), vector_store=InMemoryVectorStore())
 
@@ -38,8 +34,21 @@
 
     assert isinstance(first_result, TextElement)
     assert first_result.content == "Name of Peppa's brother is George"
+    
 
-=======
+async def test_document_search_from_config():
+    document_search = DocumentSearch.from_config(CONFIG)
+
+    await document_search.ingest_document(
+        DocumentMeta.create_text_document_from_literal("Name of Peppa's brother is George")
+    )
+    results = await document_search.search("Peppa's brother")
+
+    first_result = results[0]
+
+    assert isinstance(first_result, TextElement)
+    assert first_result.content == "Name of Peppa's brother is George"
+
 @pytest.mark.parametrize(
     "document",
     [
@@ -52,19 +61,6 @@
 async def test_document_search_ingest_document(document: Union[DocumentMeta, Document]):
     embeddings_mock = AsyncMock()
     embeddings_mock.embed_text.return_value = [[0.1, 0.1]]
->>>>>>> a1867514
-
-async def test_document_search_from_config():
-    document_search = DocumentSearch.from_config(CONFIG)
-
-    await document_search.ingest_document(document, document_processor=DummyProvider())
-
-    results = await document_search.search("Peppa's brother")
-
-    first_result = results[0]
-
-    assert isinstance(first_result, TextElement)
-    assert first_result.content == "Name of Peppa's brother is George"
 
 
 async def test_document_search_insert_elements():
