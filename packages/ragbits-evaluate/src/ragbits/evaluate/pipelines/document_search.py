from dataclasses import dataclass
from uuid import uuid4

from typing_extensions import Self

from ragbits.core.sources.hf import HuggingFaceSource
from ragbits.document_search import DocumentSearch
<<<<<<< HEAD
from ragbits.evaluate.pipelines.base import EvaluationDatapointSchema, EvaluationPipeline, EvaluationResult


class DocumentSearchDatapointSchema(EvaluationDatapointSchema):
    """A column description for document search"""

    question_col: str
    reference_passage_col: str
=======
from ragbits.evaluate.pipelines.base import EvaluationData, EvaluationPipeline, EvaluationResult


class DocumentSearchData(EvaluationData):
    """
    Represents the evaluation data for document search.
    """

    question: str
    reference_passages: list[str]
>>>>>>> a1d891ea


@dataclass
class DocumentSearchResult(EvaluationResult):
    """
    Represents the result of a single evaluation.
    """

    question: str
    reference_passages: list[str]
    predicted_passages: list[str]


<<<<<<< HEAD
class DocumentSearchPipeline(EvaluationPipeline[DocumentSearch, DocumentSearchDatapointSchema]):
=======
class DocumentSearchPipeline(EvaluationPipeline[DocumentSearch, DocumentSearchData, DocumentSearchResult]):
>>>>>>> a1d891ea
    """
    Document search evaluation pipeline.
    """

    configuration_key = "document_search_evaluation"

    def __init__(self, evaluation_target: DocumentSearch, source: dict | None = None) -> None:
        """
        Initialize the document search evaluation pipeline.

        Args:
            evaluation_target: Document Search instance.
            source: Source data config for ingest.
        """
        super().__init__(evaluation_target=evaluation_target)
        self.source = source or {}

    @classmethod
    def from_config(cls, config: dict) -> Self:
        """
        Create an instance of `DocumentSearchPipeline` from a configuration dictionary.

        Args:
            config: A dictionary containing configuration settings for the pipeline.

        Returns:
            An instance of the pipeline class initialized with the provided configuration.
        """
        # At this point, we assume that if the source is set, the pipeline is run in experimental mode
        # and create random indexes for testing
        # TODO: optimize this for cases with duplicated document search configs between runs
        if config.get("source"):
            config["vector_store"]["config"]["index_name"] = str(uuid4())
        evaluation_target = DocumentSearch.from_config(config)
        return cls(evaluation_target=evaluation_target, source=config.get("source"))

    async def prepare(self) -> None:
        """
        Ingest corpus data for evaluation.
        """
        if self.source:
            # For now we only support HF sources for pre-evaluation ingest
            # TODO: Make it generic to any data source
            sources = await HuggingFaceSource.list_sources(
                path=self.source["config"]["path"],
                split=self.source["config"]["split"],
            )
            await self.evaluation_target.ingest(sources)

<<<<<<< HEAD
    async def __call__(self, data: dict, schema: DocumentSearchDatapointSchema) -> DocumentSearchResult:
=======
    async def __call__(self, data: DocumentSearchData) -> DocumentSearchResult:
>>>>>>> a1d891ea
        """
        Run the document search evaluation pipeline.

        Args:
            data: The evaluation data.
            schema: column names specification

        Returns:
            The evaluation result.
        """
<<<<<<< HEAD
        elements = await self.evaluation_target.search(data[schema.question_col])
=======
        elements = await self.evaluation_target.search(data.question)
>>>>>>> a1d891ea
        predicted_passages = [element.text_representation for element in elements if element.text_representation]

        return DocumentSearchResult(
<<<<<<< HEAD
            question=data[schema.question_col],
            reference_passages=data[schema.reference_passage_col],
=======
            question=data.question,
            reference_passages=data.reference_passages,
>>>>>>> a1d891ea
            predicted_passages=predicted_passages,
        )<|MERGE_RESOLUTION|>--- conflicted
+++ resolved
@@ -5,16 +5,6 @@
 
 from ragbits.core.sources.hf import HuggingFaceSource
 from ragbits.document_search import DocumentSearch
-<<<<<<< HEAD
-from ragbits.evaluate.pipelines.base import EvaluationDatapointSchema, EvaluationPipeline, EvaluationResult
-
-
-class DocumentSearchDatapointSchema(EvaluationDatapointSchema):
-    """A column description for document search"""
-
-    question_col: str
-    reference_passage_col: str
-=======
 from ragbits.evaluate.pipelines.base import EvaluationData, EvaluationPipeline, EvaluationResult
 
 
@@ -25,7 +15,6 @@
 
     question: str
     reference_passages: list[str]
->>>>>>> a1d891ea
 
 
 @dataclass
@@ -39,16 +28,10 @@
     predicted_passages: list[str]
 
 
-<<<<<<< HEAD
-class DocumentSearchPipeline(EvaluationPipeline[DocumentSearch, DocumentSearchDatapointSchema]):
-=======
 class DocumentSearchPipeline(EvaluationPipeline[DocumentSearch, DocumentSearchData, DocumentSearchResult]):
->>>>>>> a1d891ea
     """
     Document search evaluation pipeline.
     """
-
-    configuration_key = "document_search_evaluation"
 
     def __init__(self, evaluation_target: DocumentSearch, source: dict | None = None) -> None:
         """
@@ -93,35 +76,21 @@
             )
             await self.evaluation_target.ingest(sources)
 
-<<<<<<< HEAD
-    async def __call__(self, data: dict, schema: DocumentSearchDatapointSchema) -> DocumentSearchResult:
-=======
     async def __call__(self, data: DocumentSearchData) -> DocumentSearchResult:
->>>>>>> a1d891ea
         """
         Run the document search evaluation pipeline.
 
         Args:
             data: The evaluation data.
-            schema: column names specification
 
         Returns:
             The evaluation result.
         """
-<<<<<<< HEAD
-        elements = await self.evaluation_target.search(data[schema.question_col])
-=======
         elements = await self.evaluation_target.search(data.question)
->>>>>>> a1d891ea
         predicted_passages = [element.text_representation for element in elements if element.text_representation]
 
         return DocumentSearchResult(
-<<<<<<< HEAD
-            question=data[schema.question_col],
-            reference_passages=data[schema.reference_passage_col],
-=======
             question=data.question,
             reference_passages=data.reference_passages,
->>>>>>> a1d891ea
             predicted_passages=predicted_passages,
         )