# CHANGELOG

## Unreleased

<<<<<<< HEAD
- Allow to limit VectorStore results by metadata (#564)
=======
- Switch from imghdr to filetype for image file type check (#563)
>>>>>>> dc65a54e
- Remove prompt lab (#549)
- Add batched() helper method to utils (#555)
- Rename DocumentMeta create_text_document_from_literal to from_literal (#561)
- Adjust typing for DocumentSearch (#554)
- Add Prometheus & Grafana Monitoring for LLMs Using OpenTelemetry (#427)
- Restructure audit module (#427)

## 0.17.1 (2025-05-09)

- Fix Qdrant vector store failing on gRCP connection errors (#548)

## 0.17.0 (2025-05-06)

- Add token id lookup for LLMs (#513)
- Allow custom source and element classes to be auto-imported (#343)
- Make HuggingFaceSource row optional (#529)
- Allow Source to be constructed from config (#529)

## 0.16.0 (2025-04-29)

## 0.15.0 (2025-04-28)
- Allow using sparse embeddings with Qdrant and local vector stores (#493)
- Add support for sparse embeddings in the Pgvector Vector Store (#493)
- Added secret key environment variable / generation for signatures across ragbits packages (#537)
- Fix source interface definition (#535)

## 0.14.0 (2025-04-22)

- Image embeddings in PgVectorStore (#495)
- Add PgVectorStore to vector store integration tests (#495)
- Add new fusion strategies for the hybrid vector store: RRF and DBSF (#413)
- move sources from ragbits-document-search to ragbits-core (#496)
- adding connection check to Azure get_blob_service (#502)
- modify LocalEmbedder to use sentence-transformers instead of torch (#508)

## 0.13.0 (2025-04-02)
- Make the score in VectorStoreResult consistent (always bigger is better)
- Add router option to LiteLLMEmbedder (#440)
- Make LLM / Embedder APIs consistent (#463)
- New methods in Prompt class for appending conversation history (#480)
- Fix: make unflatten_dict symmetric to flatten_dict (#461)
- Cost and capabilities config for custom litellm models (#481)

## 0.12.0 (2025-03-25)
- Allow Prompt class to accept the asynchronous response_parser. Change the signature of parse_response method.
- Fix from_config for LiteLLM class (#441)
- Fix Qdrant vector store serialization (#419)

## 0.11.0 (2025-03-25)
- Add HybridSearchVectorStore which can aggregate results from multiple VectorStores (#412)

## 0.10.2 (2025-03-21)

## 0.10.1 (2025-03-19)

- Better handling of cases when text and image embeddings are mixed in VectorStore

## 0.10.0 (2025-03-17)

- BREAKING CHANGE: Vector Stores are now responsible for creating embeddings (#288)
- Qdrant vector store can now be serialized during Ray processing (#394)
- Improve cli trace handler
- Add traceable to some method
- Add support for images in few shot prompts (#155)
- Add instruction on how to use local servers for LLMs (#395).
- Introduce intermediate image elements (#139)
- Correct typos in doc strings (#398)
- Enable GPU support and (un)pickling for fastembed embedders (#409).

## 0.9.0 (2025-02-25)

- Add support to fastembed dense & sparse embeddings.
- Rename "default configuration" to "preferred configuration" (#361).
- Allow to pass str or dict to LLM.generate() (#286)
- Fix: changed variable type from Filter to WhereQuery in the Qdrant vector store in list method.
- Rename all embedders to have `Embedder` in their name (instead of `Embeddings`).

## 0.8.0 (2025-01-29)

### Added

- Add support for pgvector as VectorStore (#267).

## 0.7.0 (2025-01-21)

### Added

- Add nice-looking CLI logging for audit module (#273).
- Add support for returning metadata from LLMs (#274).

### Changed

- Fix: limiting in qdrant vector store (#282).
- Refactor: remove LLM client abstraction and lift it up to LLM (#270).

## 0.6.0 (2024-12-27)

### Added

- Add option to pass LiteLLM router to LLM instances (#262).
- Add commands to browse vector stores (#244).

### Changed

- Implement generic Options class (#248).
- Fix LiteLLM crash in python 3.13 (#245).

## 0.5.1 (2024-12-09)

### Changed

- Refactor: added standardized way to create ragbits objects from config (#233).

## 0.5.0 (2024-12-05)

### Added

- Default LLM factory when configuration is not provided (#209).
- Add remove operation to VectorStore (#210).
- Install litellm package by default (#236).

## 0.4.0 (2024-11-27)

### Added

- Add support for Qdrant VectorStore (#163).
- Add streaming interface to LLMs (#188).
- Better images support in Prompt abstractions (#201).


## 0.3.0 (2024-11-06)

### Added

- Observability toolset, with initial support to export traces to OpenTelemetry (#168)
- CLI commands to render / exec prompts (#146)
- Support of images in Prompt abstractions (#149)
- Support for different MetadataStores in VectorStore (#144)
- Now LLMs can be configured separately for vision, text and structured. (#153)

### Changed

- refactor: Add dynamic loading for modules that depend on optional dependencies (#148).
- refactor: Refactor vector store public API. (#151)

## 0.2.0 (2024-10-23)

### Added

- Project README.md (#103).
- Listing entries API for VectorStores (#138).
- Overrides for prompt discovery configurable in `pyproject.toml` file (#101).
- Default LLM factory configurable in `pyproject.toml` file (#101).

### Changed

- Fixed bug in chromadb while returning multiple records (#117).
- Fixed bug in prompt rendering for some pydantic models (#137).

## 0.1.0 (2024-10-08)

### Added

- Initial release of the package.
- Introduce core components: Prompts, LLMs, Embedder and VectorStores.
- `Prompt` class integration with promptfoo.
- LiteLLM integration.
- ChromaDB integration.
- Prompts lab.
- Prompts autodiscovery.
<|MERGE_RESOLUTION|>--- conflicted
+++ resolved
@@ -2,11 +2,8 @@
 
 ## Unreleased
 
-<<<<<<< HEAD
 - Allow to limit VectorStore results by metadata (#564)
-=======
 - Switch from imghdr to filetype for image file type check (#563)
->>>>>>> dc65a54e
 - Remove prompt lab (#549)
 - Add batched() helper method to utils (#555)
 - Rename DocumentMeta create_text_document_from_literal to from_literal (#561)
