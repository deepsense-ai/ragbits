--- conflicted
+++ resolved
@@ -1,11 +1,8 @@
 # CHANGELOG
 
 ## Unreleased
-<<<<<<< HEAD
 - Allow Prompt class to accept the asynchronous response_parser. Change the signature of parse_response method.
-=======
 - Add HybridSearchVectorStore which can aggregate results from multiple VectorStores (#412)
->>>>>>> 50d91370
 
 ## 0.10.2 (2025-03-21)
 
