--- conflicted
+++ resolved
@@ -31,18 +31,14 @@
     "Topic :: Scientific/Engineering :: Artificial Intelligence",
     "Topic :: Software Development :: Libraries :: Python Modules",
 ]
-<<<<<<< HEAD
 dependencies = [
     "fastapi>=0.115.0,<1.0.0",
     "uvicorn>=0.31.0,<1.0.0",
     "httpx>=0.28.1,<1.0.0",
-    "ragbits-core==1.1.0",
+    "ragbits-core==1.2.0",
     "bcrypt>=4.2.0",
     "python-jose[cryptography]>=3.5.0",
 ]
-=======
-dependencies = ["fastapi>=0.115.0,<1.0.0", "uvicorn>=0.31.0,<1.0.0", "httpx>=0.28.1,<1.0.0", "ragbits-core==1.2.0"]
->>>>>>> 1f9a3aef
 
 [project.urls]
 "Homepage" = "https://github.com/deepsense-ai/ragbits"
