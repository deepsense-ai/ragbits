--- conflicted
+++ resolved
@@ -1,32 +1,21 @@
-<<<<<<< HEAD
 from ragbits.core.embeddings import get_embeddings
-=======
 from typing import Any, Optional, Union
 
 from pydantic import BaseModel, Field
 
->>>>>>> a1867514
 from ragbits.core.embeddings.base import Embeddings
 from ragbits.core.vector_store.base import VectorStore
+from ragbits.core.vector_store import get_vector_store
 from ragbits.document_search.documents.document import Document, DocumentMeta
 from ragbits.document_search.documents.element import Element
-<<<<<<< HEAD
-from ragbits.document_search.ingestion.document_processor import DocumentProcessor
-from ragbits.document_search.ingestion.providers.dummy import DummyProvider
 from ragbits.document_search.retrieval.rephrasers import get_rephraser
-=======
 from ragbits.document_search.ingestion.document_processor import DocumentProcessorRouter
 from ragbits.document_search.ingestion.providers.base import BaseProvider
->>>>>>> a1867514
 from ragbits.document_search.retrieval.rephrasers.base import QueryRephraser
 from ragbits.document_search.retrieval.rephrasers.noop import NoopQueryRephraser
 from ragbits.document_search.retrieval.rerankers import get_reranker
 from ragbits.document_search.retrieval.rerankers.base import Reranker
 from ragbits.document_search.retrieval.rerankers.noop import NoopReranker
-<<<<<<< HEAD
-from ragbits.document_search.vector_store import get_vector_store
-from ragbits.document_search.vector_store.base import VectorStore
-=======
 
 
 class SearchConfig(BaseModel):
@@ -37,7 +26,6 @@
     reranker_kwargs: dict[str, Any] = Field(default_factory=dict)
     vector_store_kwargs: dict[str, Any] = Field(default_factory=dict)
     embedder_kwargs: dict[str, Any] = Field(default_factory=dict)
->>>>>>> a1867514
 
 
 class DocumentSearch:
@@ -74,7 +62,6 @@
         self.reranker = reranker or NoopReranker()
         self.document_processor_router = document_processor_router or DocumentProcessorRouter.from_config()
 
-<<<<<<< HEAD
     @classmethod
     def from_config(cls, config: dict) -> "DocumentSearch":
         """
@@ -94,10 +81,7 @@
 
         return cls(embedder, vector_store, query_rephraser, reranker)
 
-    async def search(self, query: str) -> list[Element]:
-=======
     async def search(self, query: str, search_config: SearchConfig = SearchConfig()) -> list[Element]:
->>>>>>> a1867514
         """
         Search for the most relevant chunks for a query.
 
