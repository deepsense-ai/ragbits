# CHANGELOG

## Unreleased
<<<<<<< HEAD
- Adding optional model_type in WithConstructionConfig and the validation of the model in from_config method (#237)
=======
- Add HybridSearchVectorStore which can aggregate results from multiple VectorStores (#412)
>>>>>>> 3517cb96

## 0.10.2 (2025-03-21)

## 0.10.1 (2025-03-19)
- Better handling of cases when text and image embeddings are mixed in VectorStore

## 0.10.0 (2025-03-17)

- BREAKING CHANGE: Vector Stores are now responsible for creating embeddings (#288)
- Qdrant vector store can now be serialized during Ray processing (#394)
- Improve cli trace handler
- Add traceable to some method
- Add support for images in few shot prompts (#155)
- Add instruction on how to use local servers for LLMs (#395).
- Introduce intermediate image elements (#139)
- Correct typos in doc strings (#398)
- Enable GPU support and (un)pickling for fastembed embedders (#409).

## 0.9.0 (2025-02-25)

- Add support to fastembed dense & sparse embeddings.
- Rename "default configuration" to "preferred configuration" (#361).
- Allow to pass str or dict to LLM.generate() (#286)
- Fix: changed variable type from Filter to WhereQuery in the Qdrant vector store in list method.
- Rename all embedders to have `Embedder` in their name (instead of `Embeddings`).

## 0.8.0 (2025-01-29)

### Added

- Add support for pgvector as VectorStore (#267).

## 0.7.0 (2025-01-21)

### Added

- Add nice-looking CLI logging for audit module (#273).
- Add support for returning metadata from LLMs (#274).

### Changed

- Fix: limiting in qdrant vector store (#282).
- Refactor: remove LLM client abstraction and lift it up to LLM (#270).

## 0.6.0 (2024-12-27)

### Added

- Add option to pass LiteLLM router to LLM instances (#262).
- Add commands to browse vector stores (#244).

### Changed

- Implement generic Options class (#248).
- Fix LiteLLM crash in python 3.13 (#245).

## 0.5.1 (2024-12-09)

### Changed

- Refactor: added standardized way to create ragbits objects from config (#233).

## 0.5.0 (2024-12-05)

### Added

- Default LLM factory when configuration is not provided (#209).
- Add remove operation to VectorStore (#210).
- Install litellm package by default (#236).

## 0.4.0 (2024-11-27)

### Added

- Add support for Qdrant VectorStore (#163).
- Add streaming interface to LLMs (#188).
- Better images support in Prompt abstractions (#201).


## 0.3.0 (2024-11-06)

### Added

- Observability toolset, with initial support to export traces to OpenTelemetry (#168)
- CLI commands to render / exec prompts (#146)
- Support of images in Prompt abstractions (#149)
- Support for different MetadataStores in VectorStore (#144)
- Now LLMs can be configured separately for vision, text and structured. (#153)

### Changed

- refactor: Add dynamic loading for modules that depend on optional dependencies (#148).
- refactor: Refactor vector store public API. (#151)

## 0.2.0 (2024-10-23)

### Added

- Project README.md (#103).
- Listing entries API for VectorStores (#138).
- Overrides for prompt discovery configurable in `pyproject.toml` file (#101).
- Default LLM factory configurable in `pyproject.toml` file (#101).

### Changed

- Fixed bug in chromadb while returning multiple records (#117).
- Fixed bug in prompt rendering for some pydantic models (#137).

## 0.1.0 (2024-10-08)

### Added

- Initial release of the package.
- Introduce core components: Prompts, LLMs, Embedder and VectorStores.
- `Prompt` class integration with promptfoo.
- LiteLLM integration.
- ChromaDB integration.
- Prompts lab.
- Prompts autodiscovery.
<|MERGE_RESOLUTION|>--- conflicted
+++ resolved
@@ -1,11 +1,8 @@
 # CHANGELOG
 
 ## Unreleased
-<<<<<<< HEAD
-- Adding optional model_type in WithConstructionConfig and the validation of the model in from_config method (#237)
-=======
+- Add optional model_type in WithConstructionConfig and the validation of the model in from_config method (#237)
 - Add HybridSearchVectorStore which can aggregate results from multiple VectorStores (#412)
->>>>>>> 3517cb96
 
 ## 0.10.2 (2025-03-21)
 
