# CHANGELOG

## Unreleased
<<<<<<< HEAD

- Autogenerate typescript types based on backend typing (#727)
=======
- Update TailwindCSS, React, Vite, tailwind config (#742)
- Add images support in chat message, images gallery (#731)
>>>>>>> 21f8ae26
- Add persistent user settings (#719)
- Send chat options under `user_settings` key (#721)
- Add feedback indicator to messages, allow `extensions` in chat messages (#722)
- Added unit tests for UI's core components (#717)
- Added share functionality with informative modal (#726)
- Added persisent chat history to the default UI using IndexedDB (#732)
- Redesigned history UI, allowed enabling of client side history using config (#744)
- Added missing typography plugin for TailwindCSS (#750)

## 1.1.0 (2025-07-09)

### Changed

- ragbits-core updated to version v1.1.0

- Add configurable user setting in Ragbits UI (#692)
- Live updates support for Python api client(#683)
- Synchronous and asynchronous Python api client (#647)
- Live updates support markdown (#684)
- Added custom styling for multiline and inline-code (#668)
- Changed toggling darkmode for tailwind class selector (#668)
- Loading indicator, delayed message buttons, integrated abort controller (#641)
- Added Eslint, Prettier & CI/CD for Ragbits API Clients (#604)
- Excluded API connection logic to 2 modules: ragbits-api-client and ragbits-api-client-react which implements hooks for ragbits-api-client (#582)
- CI/CD changes for new directory structure (#582)
- Move form definitions to JSONSchema (#616)
- Allow UI cutomization using config endpoint (#643)
- Add support for live updates and followup messages (#654)
- Fix invalid context structure in requests from FE (#663)
- Arrow Up and Arrow Down now cycle through sent messages in a terminal-like style (#667)
- Fix followup messages not sending (#680)
- Improve typing of TypeScript libraries (#681)
- New metrics in for RagbitsAPI (#615)
- Add debug panel with debug_mode field in config (#689)
- Restore relative URL handling for UI build (#699)
- Add integration tests for UI (#697)
- Use external store instead of context for history (#706)

## 1.0.0 (2025-06-04)

### Changed

- ragbits-core updated to version v1.0.0

## 0.20.1 (2025-06-04)

### Changed

- ragbits-core updated to version v0.20.1

## 0.20.0 (2025-06-03)

### Changed

- ragbits-core updated to version v0.20.0

- remove HeroUI Pro components (#557)
- refactor UI components to allow modifications (#579)
- Add setup method to ChatInterface (#586)
- Rebuild UI with new dependencies (#589)

## 0.19.1 (2025-05-27)

### Changed

- ragbits-core updated to version v0.19.1

- fix: dont import all persistence strategies in base file (#584)

## 0.19.0 (2025-05-27)

### Changed

- ragbits-core updated to version v0.19.0

- Add persistance component to save chat interactions from ragbits-chat (#556)
- Add conversation_id parameter to chat interface context (#556)
- Add uvicorn to dependencies (#578)
- Remove HeroUI Pro components (#557)

## 0.18.0 (2025-05-22)

### Changed

- ragbits-core updated to version v0.18.0

- updated ui build (#553)
- api integration improvements + history context changes (#552)
- feedback form integration (#540)

## 0.17.1 (2025-05-09)

### Changed

- ragbits-core updated to version v0.17.1

## 0.17.0 (2025-05-06)

### Changed

- ragbits-core updated to version v0.17.0

## 0.16.0 (2025-04-29)

### Changed

- ragbits-core updated to version v0.16.0

## 0.15.0 (2025-04-28)

### Changed

- ragbits-core updated to version v0.15.0

### Added

- Added support for state updates in chat interfaces with automatic signature generation (#537).

## 0.14.0 (2025-04-22)

### Changed

- ragbits-core updated to version v0.14.0

## 0.13.0 (2025-04-02)

### Changed

- ragbits-core updated to version v0.13.0

## 0.12.0 (2025-03-25)

### Changed

- ragbits-core updated to version v0.12.0

## 0.11.0 (2025-03-25)

### Changed

- ragbits-core updated to version v0.11.0

## 0.10.2 (2025-03-21)

### Changed

- ragbits-core updated to version v0.10.2

## 0.10.1 (2025-03-19)

### Changed

- ragbits-core updated to version v0.10.1

## 0.10.0 (2025-03-17)

### Changed

- ragbits-core updated to version v0.10.0

## 0.9.0 (2025-02-25)

### Changed

- ragbits-core updated to version v0.9.0
- Add support to persisting history of conversations using sqlalchemy (#354).

## 0.8.0 (2025-01-29)

### Changed

- ragbits-core updated to version v0.8.0

## 0.7.0 (2025-01-21)

### Changed

- ragbits-core updated to version v0.7.0

### Added

- Initial release of the package (#271).
- Added last message recontextualization (#271).<|MERGE_RESOLUTION|>--- conflicted
+++ resolved
@@ -1,13 +1,10 @@
 # CHANGELOG
 
 ## Unreleased
-<<<<<<< HEAD
 
 - Autogenerate typescript types based on backend typing (#727)
-=======
 - Update TailwindCSS, React, Vite, tailwind config (#742)
 - Add images support in chat message, images gallery (#731)
->>>>>>> 21f8ae26
 - Add persistent user settings (#719)
 - Send chat options under `user_settings` key (#721)
 - Add feedback indicator to messages, allow `extensions` in chat messages (#722)
