import json
from hashlib import sha256
from typing import List, Literal, Optional, Union

try:
    import chromadb

    HAS_CHROMADB = True
except ImportError:
    HAS_CHROMADB = False

from ragbits.core.embeddings import Embeddings
from ragbits.core.metadata_store.base import MetadataStore
from ragbits.core.utils.config_handling import get_cls_from_config
from ragbits.core.vector_store import VectorDBEntry, VectorStore, WhereQuery


class ChromaDBStore(VectorStore):
    """Class that stores text embeddings using [Chroma](https://docs.trychroma.com/)"""

    CHROMA_IDS_KEY = "ids"
    CHROMA_DOCUMENTS_KEY = "documents"
    CHROMA_DISTANCES_KEY = "distances"
    CHROMA_metadata_KEY = "metadatas"
    DEFAULT_DISTANCE_METHOD = "l2"
    METADATA_INNER_KEY = "__key"

    def __init__(
        self,
        index_name: str,
        chroma_client: "chromadb.ClientAPI",
        embedding_function: Union[Embeddings, "chromadb.EmbeddingFunction"],
        max_distance: Optional[float] = None,
        distance_method: Literal["l2", "ip", "cosine"] = "l2",
        metadata_store: Optional[MetadataStore] = None,
    ):
        """
        Initializes the ChromaDBStore with the given parameters.

        Args:
            index_name: The name of the index.
            chroma_client: The ChromaDB client.
            embedding_function: The embedding function.
            max_distance: The maximum distance for similarity.
            distance_method: The distance method to use.
        """
        if not HAS_CHROMADB:
            raise ImportError("Install the 'ragbits-document-search[chromadb]' extra to use LiteLLM embeddings models")

        super().__init__(metadata_store)
        self._index_name = index_name
        self._chroma_client = chroma_client
        self._embedding_function = embedding_function
        self._max_distance = max_distance
        self._metadata = {"hnsw:space": distance_method}
        self._collection = None

    @classmethod
    def from_config(cls, config: dict) -> "ChromaDBStore":
        """
        Creates and returns an instance of the ChromaDBStore class from the given configuration.

        Args:
            config: A dictionary containing the configuration for initializing the ChromaDBStore instance.

        Returns:
            An initialized instance of the ChromaDBStore class.
        """
        chroma_client = get_cls_from_config(config["chroma_client"]["type"], chromadb)(
            **config["chroma_client"].get("config", {})
        )
        embedding_function = get_cls_from_config(config["embedding_function"]["type"], chromadb)(
            **config["embedding_function"].get("config", {})
        )

        return cls(
            config["index_name"],
            chroma_client,
            embedding_function,
            max_distance=config.get("max_distance"),
            distance_method=config.get("distance_method", cls.DEFAULT_DISTANCE_METHOD),
        )

    async def _get_chroma_collection(self) -> "chromadb.Collection":
        """
        Based on the selected embedding_function, chooses how to retrieve the ChromaDB collection.
        If the collection doesn't exist, it creates one.

        Returns:
            Retrieved collection
        """
        if self._collection is not None:
            return self._collection

        if self.metadata_store is not None:
            await self.metadata_store.store_global(self._metadata)
            metadata_to_store = None
        else:
            metadata_to_store = self._metadata
        if isinstance(self._embedding_function, Embeddings):
            return self._chroma_client.get_or_create_collection(name=self._index_name, metadata=metadata_to_store)

        self._collection = self._chroma_client.get_or_create_collection(
            name=self._index_name,
            metadata=metadata_to_store,
            embedding_function=self._embedding_function,
        )
        return self._collection

    def _return_best_match(self, retrieved: dict) -> Optional[str]:
        """
        Based on the retrieved data, returns the best match or None if no match is found.

        Args:
            Retrieved data, with a column-first format

        Returns:
            The best match or None if no match is found
        """
        if self._max_distance is None or retrieved[self.CHROMA_DISTANCES_KEY][0][0] <= self._max_distance:
            return retrieved[self.CHROMA_DOCUMENTS_KEY][0][0]

        return None

    @staticmethod
    def _process_db_entry(entry: VectorDBEntry) -> tuple[str, list[float], str, dict]:
        doc_id = sha256(entry.key.encode("utf-8")).hexdigest()
        embedding = entry.vector

        return doc_id, embedding, entry.key, entry.metadata

    @property
    def embedding_function(self) -> Union[Embeddings, "chromadb.EmbeddingFunction"]:
        """
        Returns the embedding function.

        Returns:
            The embedding function.
        """
        return self._embedding_function

    async def store(self, entries: List[VectorDBEntry]) -> None:
        """
        Stores entries in the ChromaDB collection.

        Args:
            entries: The entries to store.
        """
        entries_processed = list(map(self._process_db_entry, entries))
        ids, embeddings, contents, metadatas = map(list, zip(*entries_processed))

        if self.metadata_store is not None:
            for key, meta in zip(ids, metadatas):
                await self.metadata_store.store(key, meta)
            metadata_to_store = None
        else:
            metadata_to_store = [{self.METADATA_INNER_KEY: json.dumps(m, default=str)} for m in metadatas]

        collection = await self._get_chroma_collection()
        collection.add(ids=ids, embeddings=embeddings, metadatas=metadata_to_store, documents=contents)

    async def retrieve(self, vector: List[float], k: int = 5) -> List[VectorDBEntry]:
        """
        Retrieves entries from the ChromaDB collection.

        Args:
            vector: The vector to query.
            k: The number of entries to retrieve.

        Returns:
            The retrieved entries.
        """
<<<<<<< HEAD
        collection = await self._get_chroma_collection()
        query_result = collection.query(query_embeddings=[vector], n_results=k)
        db_entries: list[VectorDBEntry] = []

        if len(query_result[self.CHROMA_DOCUMENTS_KEY]) < 1:
            return db_entries
        for i in range(len(query_result[self.CHROMA_DOCUMENTS_KEY][0])):
            key = query_result[self.CHROMA_DOCUMENTS_KEY][0][i]
            if self.metadata_store is not None:
                metadata = await self.metadata_store.get(query_result[self.CHROMA_IDS_KEY][0][i])
            else:
                metadata = json.loads(query_result[self.CHROMA_metadata_KEY][0][i][self.METADATA_INNER_KEY])
            db_entry = VectorDBEntry(
                key=key,
                vector=vector,
                metadata=metadata,
            )
            db_entries.append(db_entry)
=======
        query_result = self._collection.query(query_embeddings=vector, n_results=k, include=["metadatas", "embeddings"])
        metadatas = query_result.get("metadatas") or []
        embeddings = query_result.get("embeddings") or []

        db_entries = []
        for meta_list, embeddings_list in zip(metadatas, embeddings):
            for meta, embedding in zip(meta_list, embeddings_list):
                db_entry = VectorDBEntry(
                    key=str(meta["__key"]),
                    vector=list(embedding),
                    metadata=json.loads(str(meta["__metadata"])),
                )

                db_entries.append(db_entry)
>>>>>>> 99d91f90

        return db_entries

    async def list(
        self, where: WhereQuery | None = None, limit: int | None = None, offset: int = 0
    ) -> list[VectorDBEntry]:
        """
        List entries from the vector store. The entries can be filtered, limited and offset.

        Args:
            where: The filter dictionary - the keys are the field names and the values are the values to filter by.
                Not specifying the key means no filtering.
            limit: The maximum number of entries to return.
            offset: The number of entries to skip.

        Returns:
            The entries.
        """
        # Cast `where` to chromadb's Where type
        where_chroma: chromadb.Where | None = dict(where) if where else None

        get_results = self._collection.get(
            where=where_chroma, limit=limit, offset=offset, include=["metadatas", "embeddings"]
        )
        metadatas = get_results.get("metadatas") or []
        embeddings = get_results.get("embeddings") or []

        db_entries = []
        for meta, embedding in zip(metadatas, embeddings):
            db_entry = VectorDBEntry(
                key=str(meta["__key"]),
                vector=list(embedding),
                metadata=json.loads(str(meta["__metadata"])),
            )

            db_entries.append(db_entry)

        return db_entries

    def __repr__(self) -> str:
        """
        Returns the string representation of the object.

        Returns:
            The string representation of the object.
        """
        return f"{self.__class__.__name__}(index_name={self._index_name})"<|MERGE_RESOLUTION|>--- conflicted
+++ resolved
@@ -21,9 +21,11 @@
     CHROMA_IDS_KEY = "ids"
     CHROMA_DOCUMENTS_KEY = "documents"
     CHROMA_DISTANCES_KEY = "distances"
-    CHROMA_metadata_KEY = "metadatas"
+    CHROMA_METADATA_KEY = "metadatas"
+    CHROMA_EMBEDDINGS_KEY = "embeddings"
+    CHROMA_INCLUDE_KEYS = [CHROMA_DOCUMENTS_KEY, CHROMA_DISTANCES_KEY, CHROMA_METADATA_KEY, CHROMA_EMBEDDINGS_KEY]
     DEFAULT_DISTANCE_METHOD = "l2"
-    METADATA_INNER_KEY = "__key"
+    METADATA_INNER_KEY = "__metadata"
 
     def __init__(
         self,
@@ -170,43 +172,9 @@
         Returns:
             The retrieved entries.
         """
-<<<<<<< HEAD
         collection = await self._get_chroma_collection()
-        query_result = collection.query(query_embeddings=[vector], n_results=k)
-        db_entries: list[VectorDBEntry] = []
-
-        if len(query_result[self.CHROMA_DOCUMENTS_KEY]) < 1:
-            return db_entries
-        for i in range(len(query_result[self.CHROMA_DOCUMENTS_KEY][0])):
-            key = query_result[self.CHROMA_DOCUMENTS_KEY][0][i]
-            if self.metadata_store is not None:
-                metadata = await self.metadata_store.get(query_result[self.CHROMA_IDS_KEY][0][i])
-            else:
-                metadata = json.loads(query_result[self.CHROMA_metadata_KEY][0][i][self.METADATA_INNER_KEY])
-            db_entry = VectorDBEntry(
-                key=key,
-                vector=vector,
-                metadata=metadata,
-            )
-            db_entries.append(db_entry)
-=======
-        query_result = self._collection.query(query_embeddings=vector, n_results=k, include=["metadatas", "embeddings"])
-        metadatas = query_result.get("metadatas") or []
-        embeddings = query_result.get("embeddings") or []
-
-        db_entries = []
-        for meta_list, embeddings_list in zip(metadatas, embeddings):
-            for meta, embedding in zip(meta_list, embeddings_list):
-                db_entry = VectorDBEntry(
-                    key=str(meta["__key"]),
-                    vector=list(embedding),
-                    metadata=json.loads(str(meta["__metadata"])),
-                )
-
-                db_entries.append(db_entry)
->>>>>>> 99d91f90
-
-        return db_entries
+        query_result = collection.query(query_embeddings=[vector], n_results=k, include=self.CHROMA_INCLUDE_KEYS)
+        return await self._extract_entries_from_query(query_result)
 
     async def list(
         self, where: WhereQuery | None = None, limit: int | None = None, offset: int = 0
@@ -226,20 +194,26 @@
         # Cast `where` to chromadb's Where type
         where_chroma: chromadb.Where | None = dict(where) if where else None
 
-        get_results = self._collection.get(
-            where=where_chroma, limit=limit, offset=offset, include=["metadatas", "embeddings"]
-        )
-        metadatas = get_results.get("metadatas") or []
-        embeddings = get_results.get("embeddings") or []
-
-        db_entries = []
-        for meta, embedding in zip(metadatas, embeddings):
+        collection = await self._get_chroma_collection()
+        get_results = collection.get(where=where_chroma, limit=limit, offset=offset, include=self.CHROMA_INCLUDE_KEYS)
+        return await self._extract_entries_from_query(get_results)
+
+    async def _extract_entries_from_query(self, query_results: "chromadb.api.types.QueryResult") -> List[VectorDBEntry]:
+        db_entries: list[VectorDBEntry] = []
+
+        if len(query_results[self.CHROMA_DOCUMENTS_KEY]) < 1:
+            return db_entries
+        for i in range(len(query_results[self.CHROMA_DOCUMENTS_KEY][0])):
+            key = query_results[self.CHROMA_DOCUMENTS_KEY][0][i]
+            if self.metadata_store is not None:
+                metadata = await self.metadata_store.get(query_results[self.CHROMA_IDS_KEY][0][i])
+            else:
+                metadata = json.loads(query_results[self.CHROMA_METADATA_KEY][0][i][self.METADATA_INNER_KEY])
             db_entry = VectorDBEntry(
-                key=str(meta["__key"]),
-                vector=list(embedding),
-                metadata=json.loads(str(meta["__metadata"])),
+                key=key,
+                vector=query_results[self.CHROMA_EMBEDDINGS_KEY][0][i],
+                metadata=metadata,
             )
-
             db_entries.append(db_entry)
 
         return db_entries
