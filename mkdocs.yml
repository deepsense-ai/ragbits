--- conflicted
+++ resolved
@@ -46,11 +46,8 @@
           - api_reference/core/llms.md
           - api_reference/core/embeddings.md
           - api_reference/core/vector-stores.md
-<<<<<<< HEAD
+          - api_reference/core/hybrid.md
           - api_reference/core/sources.md
-=======
-          - api_reference/core/hybrid.md
->>>>>>> 10ef831d
       - Document Search:
           - api_reference/document_search/index.md
           - Documents:
