# CHANGELOG

## Unreleased

- Add support for images in few shot prompts (#155)
- BREAKING CHANGE: Vector Stores are now responsible for creating embeddings (#288)
- Add instruction on how to use local servers for LLMs (#395).
<<<<<<< HEAD
 - corrected typo (#307)
=======
- Introduce intermediate image elements (#139)

>>>>>>> b2a0b030
## 0.9.0 (2025-02-25)

- Add support to fastembed dense & sparse embeddings.
- Rename "default configuration" to "preferred configuration" (#361).
- Allow to pass str or dict to LLM.generate() (#286)
- Fix: changed variable type from Filter to WhereQuery in the Qdrant vector store in list method.
- Rename all embedders to have `Embedder` in their name (instead of `Embeddings`).

## 0.8.0 (2025-01-29)

### Added

- Add support for pgvector as VectorStore (#267).

## 0.7.0 (2025-01-21)

### Added

- Add nice-looking CLI logging for audit module (#273).
- Add support for returning metadata from LLMs (#274).

### Changed

- Fix: limiting in qdrant vector store (#282).
- Refactor: remove LLM client abstraction and lift it up to LLM (#270).

## 0.6.0 (2024-12-27)

### Added

- Add option to pass LiteLLM router to LLM instances (#262).
- Add commands to browse vector stores (#244).

### Changed

- Implement generic Options class (#248).
- Fix LiteLLM crash in python 3.13 (#245).

## 0.5.1 (2024-12-09)

### Changed

- Refactor: added standardized way to create ragbits objects from config (#233).

## 0.5.0 (2024-12-05)

### Added

- Default LLM factory when configuration is not provided (#209).
- Add remove operation to VectorStore (#210).
- Install litellm package by default (#236).

## 0.4.0 (2024-11-27)

### Added

- Add support for Qdrant VectorStore (#163).
- Add streaming interface to LLMs (#188).
- Better images support in Prompt abstractions (#201).


## 0.3.0 (2024-11-06)

### Added

- Observability toolset, with initial support to export traces to OpenTelemetry (#168)
- CLI commands to render / exec prompts (#146)
- Support of images in Prompt abstractions (#149)
- Support for different MetadataStores in VectorStore (#144)
- Now LLMs can be configured separately for vision, text and structured. (#153)

### Changed

- refactor: Add dynamic loading for modules that depend on optional dependencies (#148).
- refactor: Refactor vector store public API. (#151)

## 0.2.0 (2024-10-23)

### Added

- Project README.md (#103).
- Listing entries API for VectorStores (#138).
- Overrides for prompt discovery configurable in `pyproject.toml` file (#101).
- Default LLM factory configurable in `pyproject.toml` file (#101).

### Changed

- Fixed bug in chromadb while returning multiple records (#117).
- Fixed bug in prompt rendering for some pydantic models (#137).

## 0.1.0 (2024-10-08)

### Added

- Initial release of the package.
- Introduce core components: Prompts, LLMs, Embedder and VectorStores.
- `Prompt` class integration with promptfoo.
- LiteLLM integration.
- ChromaDB integration.
- Prompts lab.
- Prompts autodiscovery.
<|MERGE_RESOLUTION|>--- conflicted
+++ resolved
@@ -5,12 +5,8 @@
 - Add support for images in few shot prompts (#155)
 - BREAKING CHANGE: Vector Stores are now responsible for creating embeddings (#288)
 - Add instruction on how to use local servers for LLMs (#395).
-<<<<<<< HEAD
- - corrected typo (#307)
-=======
 - Introduce intermediate image elements (#139)
 
->>>>>>> b2a0b030
 ## 0.9.0 (2025-02-25)
 
 - Add support to fastembed dense & sparse embeddings.
