--- conflicted
+++ resolved
@@ -39,11 +39,7 @@
     "litellm>=1.55.0,<2.0.0",
     "aiohttp>=3.10.8,<4.0.0",
     "filetype>=1.2.0,<2.0.0",
-<<<<<<< HEAD
-    "griffe>=1.3.2,<2.0.0",
-=======
     "griffe>=1.7.3,<2.0.0"
->>>>>>> 1c6bb8d3
 ]
 
 [project.urls]
