--- conflicted
+++ resolved
@@ -13,12 +13,8 @@
 from ragbits.core.audit.traces import trace
 from ragbits.core.llms.base import LLM, LLMClientOptionsT, LLMResponseWithMetadata
 from ragbits.core.options import Options
-<<<<<<< HEAD
+from ragbits.core.prompt.base import SimplePrompt
 from ragbits.core.prompt.prompt import Prompt, PromptInputT, PromptOutputT_co
-=======
-from ragbits.core.prompt.base import SimplePrompt
-from ragbits.core.prompt.prompt import Prompt, PromptInputT, PromptOutputT
->>>>>>> dd2e7890
 from ragbits.core.types import NOT_GIVEN, NotGiven
 from ragbits.core.utils.config_handling import ConfigurableComponent
 
@@ -73,11 +69,7 @@
     def __init__(
         self,
         llm: LLM[LLMClientOptionsT],
-<<<<<<< HEAD
-        prompt: type[Prompt[PromptInputT, PromptOutputT_co]],
-=======
-        prompt: str | type[Prompt[PromptInputT, PromptOutputT]] | None = None,
->>>>>>> dd2e7890
+        prompt: str | type[Prompt[PromptInputT, PromptOutputT_co]] | None = None,
         *,
         tools: list[Callable] | None = None,
         default_options: AgentOptions[LLMClientOptionsT] | None = None,
@@ -102,18 +94,14 @@
 
     @overload
     async def run(
-<<<<<<< HEAD
-        self: "Agent[LLMClientOptionsT, PromptInputT, PromptOutputT_co]",
-=======
-        self: "Agent[LLMClientOptionsT, None, PromptOutputT]",
+        self: "Agent[LLMClientOptionsT, None, PromptOutputT_co]",
         input: str,
         options: AgentOptions[LLMClientOptionsT] | None = None,
-    ) -> AgentResult[PromptOutputT]: ...
+    ) -> AgentResult[PromptOutputT_co]: ...
 
     @overload
     async def run(
-        self: "Agent[LLMClientOptionsT, PromptInputT, PromptOutputT]",
->>>>>>> dd2e7890
+        self: "Agent[LLMClientOptionsT, PromptInputT, PromptOutputT_co]",
         input: PromptInputT,
         options: AgentOptions[LLMClientOptionsT] | None = None,
     ) -> AgentResult[PromptOutputT_co]: ...
@@ -201,7 +189,7 @@
             )
             return outputs.result
 
-    def _create_prompt(self, input: PromptInputT) -> SimplePrompt | Prompt[PromptInputT, PromptOutputT]:
+    def _create_prompt(self, input: PromptInputT) -> SimplePrompt | Prompt[PromptInputT, PromptOutputT_co]:
         if isinstance(self.prompt, type) and issubclass(self.prompt, Prompt):
             return self.prompt(input)
         elif isinstance(self.prompt, str) and isinstance(input, str):
