# CHANGELOG

## Unreleased

<<<<<<< HEAD
- Add batched() helper method to utils (#555)
=======
- Adjust typing for DocumentSearch (#554)
>>>>>>> aac48f8a
- Add Prometheus & Grafana Monitoring for LLMs Using OpenTelemetry (#427)
- Restructure audit module (#427)

## 0.17.1 (2025-05-09)

- Fix Qdrant vector store failing on gRCP connection errors (#548)

## 0.17.0 (2025-05-06)

- Add token id lookup for LLMs (#513)
- Allow custom source and element classes to be auto-imported (#343)
- Make HuggingFaceSource row optional (#529)
- Allow Source to be constructed from config (#529)

## 0.16.0 (2025-04-29)

## 0.15.0 (2025-04-28)
- Allow using sparse embeddings with Qdrant and local vector stores (#493)
- Add support for sparse embeddings in the Pgvector Vector Store (#493)
- Added secret key environment variable / generation for signatures across ragbits packages (#537)
- Fix source interface definition (#535)

## 0.14.0 (2025-04-22)

- Image embeddings in PgVectorStore (#495)
- Add PgVectorStore to vector store integration tests (#495)
- Add new fusion strategies for the hybrid vector store: RRF and DBSF (#413)
- move sources from ragbits-document-search to ragbits-core (#496)
- adding connection check to Azure get_blob_service (#502)
- modify LocalEmbedder to use sentence-transformers instead of torch (#508)

## 0.13.0 (2025-04-02)
- Make the score in VectorStoreResult consistent (always bigger is better)
- Add router option to LiteLLMEmbedder (#440)
- Make LLM / Embedder APIs consistent (#463)
- New methods in Prompt class for appending conversation history (#480)
- Fix: make unflatten_dict symmetric to flatten_dict (#461)
- Cost and capabilities config for custom litellm models (#481)

## 0.12.0 (2025-03-25)
- Allow Prompt class to accept the asynchronous response_parser. Change the signature of parse_response method.
- Fix from_config for LiteLLM class (#441)
- Fix Qdrant vector store serialization (#419)

## 0.11.0 (2025-03-25)
- Add HybridSearchVectorStore which can aggregate results from multiple VectorStores (#412)

## 0.10.2 (2025-03-21)

## 0.10.1 (2025-03-19)

- Better handling of cases when text and image embeddings are mixed in VectorStore

## 0.10.0 (2025-03-17)

- BREAKING CHANGE: Vector Stores are now responsible for creating embeddings (#288)
- Qdrant vector store can now be serialized during Ray processing (#394)
- Improve cli trace handler
- Add traceable to some method
- Add support for images in few shot prompts (#155)
- Add instruction on how to use local servers for LLMs (#395).
- Introduce intermediate image elements (#139)
- Correct typos in doc strings (#398)
- Enable GPU support and (un)pickling for fastembed embedders (#409).

## 0.9.0 (2025-02-25)

- Add support to fastembed dense & sparse embeddings.
- Rename "default configuration" to "preferred configuration" (#361).
- Allow to pass str or dict to LLM.generate() (#286)
- Fix: changed variable type from Filter to WhereQuery in the Qdrant vector store in list method.
- Rename all embedders to have `Embedder` in their name (instead of `Embeddings`).

## 0.8.0 (2025-01-29)

### Added

- Add support for pgvector as VectorStore (#267).

## 0.7.0 (2025-01-21)

### Added

- Add nice-looking CLI logging for audit module (#273).
- Add support for returning metadata from LLMs (#274).

### Changed

- Fix: limiting in qdrant vector store (#282).
- Refactor: remove LLM client abstraction and lift it up to LLM (#270).

## 0.6.0 (2024-12-27)

### Added

- Add option to pass LiteLLM router to LLM instances (#262).
- Add commands to browse vector stores (#244).

### Changed

- Implement generic Options class (#248).
- Fix LiteLLM crash in python 3.13 (#245).

## 0.5.1 (2024-12-09)

### Changed

- Refactor: added standardized way to create ragbits objects from config (#233).

## 0.5.0 (2024-12-05)

### Added

- Default LLM factory when configuration is not provided (#209).
- Add remove operation to VectorStore (#210).
- Install litellm package by default (#236).

## 0.4.0 (2024-11-27)

### Added

- Add support for Qdrant VectorStore (#163).
- Add streaming interface to LLMs (#188).
- Better images support in Prompt abstractions (#201).


## 0.3.0 (2024-11-06)

### Added

- Observability toolset, with initial support to export traces to OpenTelemetry (#168)
- CLI commands to render / exec prompts (#146)
- Support of images in Prompt abstractions (#149)
- Support for different MetadataStores in VectorStore (#144)
- Now LLMs can be configured separately for vision, text and structured. (#153)

### Changed

- refactor: Add dynamic loading for modules that depend on optional dependencies (#148).
- refactor: Refactor vector store public API. (#151)

## 0.2.0 (2024-10-23)

### Added

- Project README.md (#103).
- Listing entries API for VectorStores (#138).
- Overrides for prompt discovery configurable in `pyproject.toml` file (#101).
- Default LLM factory configurable in `pyproject.toml` file (#101).

### Changed

- Fixed bug in chromadb while returning multiple records (#117).
- Fixed bug in prompt rendering for some pydantic models (#137).

## 0.1.0 (2024-10-08)

### Added

- Initial release of the package.
- Introduce core components: Prompts, LLMs, Embedder and VectorStores.
- `Prompt` class integration with promptfoo.
- LiteLLM integration.
- ChromaDB integration.
- Prompts lab.
- Prompts autodiscovery.
<|MERGE_RESOLUTION|>--- conflicted
+++ resolved
@@ -2,11 +2,8 @@
 
 ## Unreleased
 
-<<<<<<< HEAD
 - Add batched() helper method to utils (#555)
-=======
 - Adjust typing for DocumentSearch (#554)
->>>>>>> aac48f8a
 - Add Prometheus & Grafana Monitoring for LLMs Using OpenTelemetry (#427)
 - Restructure audit module (#427)
 
