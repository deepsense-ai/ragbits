--- conflicted
+++ resolved
@@ -10,13 +10,6 @@
       - quickstart/quickstart1_prompts.md
       - quickstart/quickstart2_rag.md
   - How-to Guides:
-<<<<<<< HEAD
-      - how-to/use_prompting.md
-      - how-to/prompts_lab.md
-      - how-to/use_guardrails.md
-      - how-to/integrations/promptfoo.md
-      - how-to/use_pgVector_store.md
-=======
       - Core:
         - how-to/core/use_prompting.md
         - how-to/core/use_images_in_prompts.md
@@ -26,7 +19,7 @@
         - how-to/core/use_tracing.md
         - how-to/core/use_llms.md
         - how-to/core/use_local_llms.md
->>>>>>> 77a761c2
+        - how-to/core/use_pgVector_store.md
       - Document Search:
           - how-to/document_search/async_processing.md
           - how-to/document_search/create_custom_execution_strategy.md
