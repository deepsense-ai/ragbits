--- conflicted
+++ resolved
@@ -5,10 +5,7 @@
 from .chromadb_store import ChromaDBStore
 from .in_memory import InMemoryVectorStore
 
-<<<<<<< HEAD
 __all__ = ["ChromaDBStore", "InMemoryVectorStore", "VectorDBEntry", "VectorStore"]
-=======
-__all__ = ["InMemoryVectorStore", "VectorDBEntry", "VectorStore", "ChromaDBStore"]
 
 module = sys.modules[__name__]
 
@@ -31,5 +28,4 @@
     if vector_store_config["type"] == "ChromaDBStore":
         return vector_store_cls.from_config(config)
 
-    return vector_store_cls(**config)
->>>>>>> 02b800c7
+    return vector_store_cls(**config)