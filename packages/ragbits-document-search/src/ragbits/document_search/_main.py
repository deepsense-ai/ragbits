--- conflicted
+++ resolved
@@ -1,8 +1,4 @@
-<<<<<<< HEAD
 from collections.abc import Iterable, Sequence
-=======
-from collections.abc import Sequence
->>>>>>> 77a761c2
 from pathlib import Path
 from typing import Any, ClassVar
 
@@ -12,10 +8,6 @@
 from ragbits import document_search
 from ragbits.core.audit import traceable
 from ragbits.core.config import CoreConfig
-<<<<<<< HEAD
-from ragbits.core.embeddings import Embedder
-=======
->>>>>>> 77a761c2
 from ragbits.core.utils._pyproject import get_config_from_yaml
 from ragbits.core.utils.config_handling import NoPreferredConfigError, ObjectContructionConfig, WithConstructionConfig
 from ragbits.core.vector_stores import VectorStore
@@ -218,15 +210,10 @@
         Returns:
             The processing excution result.
         """
-<<<<<<< HEAD
         sources = await SourceResolver.resolve(documents) if isinstance(documents, str) else documents
         return await self.processing_strategy.process(
             documents=sources,
-            embedder=self.embedder,
             vector_store=self.vector_store,
             processor_router=self.document_processor_router,
             processor_overwrite=document_processor,
-        )
-=======
-        await self.vector_store.store([element.to_vector_db_entry() for element in elements])
->>>>>>> 77a761c2
+        )