--- conflicted
+++ resolved
@@ -48,12 +48,8 @@
 - **Modular installation** – Install only what you need, reducing dependencies and improving performance.
 
 ### 📚 Fast & Flexible RAG Processing
-<<<<<<< HEAD
-
-- **Ingest 20+ formats** – Process PDFs, HTML, spreadsheets, presentations, and more. Process data using [unstructured](https://unstructured.io/) or create a custom provider.
-=======
+
 - **Ingest 20+ formats** – Process PDFs, HTML, spreadsheets, presentations, and more. Process data using [docling](https://github.com/docling-project/docling), [unstructured](https://github.com/Unstructured-IO/unstructured) or create a custom parser.
->>>>>>> 30563745
 - **Handle complex data** – Extract tables, images, and structured content with built-in VLMs support.
 - **Connect to any data source** – Use prebuilt connectors for S3, GCS, Azure, or implement your own.
 - **Scale ingestion** – Process large datasets quickly with [Ray-based parallel processing](https://ragbits.deepsense.ai/how-to/document_search/distributed_ingestion/#how-to-ingest-documents-in-a-distributed-fashion).
