--- conflicted
+++ resolved
@@ -34,9 +34,6 @@
 You can enable user feedback by adding a feedback configuration:
 
 ```python
-<<<<<<< HEAD
-from ragbits.chat.interface.forms import FeedbackConfig, FeedbackForm, FormField
-=======
 from ragbits.api.interface.forms import JSONSchemaFeedbackConfig
 
 class LikeFormExample(BaseModel):
@@ -57,7 +54,6 @@
         description="What was the issue?"
     )
     feedback: str = Field(description="Please provide more details", min_length=1)
->>>>>>> b8610f11
 
 # Add this to your ChatInterface class
 feedback_config = JSONSchemaFeedbackConfig.from_models(
@@ -217,15 +213,10 @@
 ```python
 from collections.abc import AsyncGenerator
 
-<<<<<<< HEAD
-from ragbits.chat.interface import ChatInterface
-from ragbits.chat.interface.forms import FeedbackConfig, FeedbackForm, FormField
-from ragbits.chat.interface.types import ChatResponse, Message
-=======
+
 from ragbits.api.interface import ChatInterface
 from ragbits.api.interface.forms import JSONSchemaFeedbackConfig
 from ragbits.api.interface.types import ChatResponse, Message
->>>>>>> b8610f11
 from ragbits.core.llms import LiteLLM
 
 class LikeFormExample(BaseModel):
