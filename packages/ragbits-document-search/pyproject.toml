[project]
name = "ragbits-document-search"
version = "0.7.0"
description = "Document Search module for Ragbits"
readme = "README.md"
requires-python = ">=3.10"
license = "MIT"
authors = [
    { name = "deepsense.ai", email = "ragbits@deepsense.ai"}
]
keywords = [
    "Retrieval Augmented Generation",
    "RAG",
    "Large Language Models",
    "LLMs",
    "Generative AI",
    "GenAI",
    "Document Search"
]
classifiers = [
    "Development Status :: 4 - Beta",
    "Environment :: Console",
    "Intended Audience :: Science/Research",
    "License :: OSI Approved :: MIT License",
    "Natural Language :: English",
    "Operating System :: OS Independent",
    "Programming Language :: Python :: 3.10",
    "Programming Language :: Python :: 3.11",
    "Programming Language :: Python :: 3.12",
    "Programming Language :: Python :: 3.13",
    "Topic :: Scientific/Engineering :: Artificial Intelligence",
    "Topic :: Software Development :: Libraries :: Python Modules",
]
<<<<<<< HEAD
dependencies = [
    "unstructured>=0.16.9",
    "unstructured-client>=0.26.0",
    "pdf2image>=1.17.0",
    "ragbits-core==0.6.0",
    "rerankers>=0.6.1",
]
=======
dependencies = ["unstructured>=0.16.9", "unstructured-client>=0.26.0", "pdf2image>=1.17.0", "ragbits-core==0.7.0"]
>>>>>>> a17be88e

[project.urls]
"Homepage" = "https://github.com/deepsense-ai/ragbits"
"Bug Reports" = "https://github.com/deepsense-ai/ragbits/issues"
"Documentation" = "https://ragbits.deepsense.ai/"
"Source" = "https://github.com/deepsense-ai/ragbits"

[project.optional-dependencies]
gcs = [
    "gcloud-aio-storage~=9.3.0"
]
huggingface = [
    "datasets~=3.0.1",
]
distributed = [
    "ray>=2.39.0",
]

[tool.uv]
dev-dependencies = [
    "pre-commit~=3.8.0",
    "pytest~=8.3.3",
    "pytest-cov~=5.0.0",
    "pytest-asyncio~=0.24.0",
    "pip-licenses>=4.0.0,<5.0.0",
    "ragbits[local]"
]

[tool.uv.sources]
ragbits-core = { workspace = true }

[build-system]
requires = ["hatchling"]
build-backend = "hatchling.build"

[tool.hatch.metadata]
allow-direct-references = true

[tool.hatch.build.targets.wheel]
packages = ["src/ragbits"]

[tool.pytest.ini_options]
asyncio_mode = "auto"<|MERGE_RESOLUTION|>--- conflicted
+++ resolved
@@ -31,7 +31,7 @@
     "Topic :: Scientific/Engineering :: Artificial Intelligence",
     "Topic :: Software Development :: Libraries :: Python Modules",
 ]
-<<<<<<< HEAD
+
 dependencies = [
     "unstructured>=0.16.9",
     "unstructured-client>=0.26.0",
@@ -39,9 +39,6 @@
     "ragbits-core==0.6.0",
     "rerankers>=0.6.1",
 ]
-=======
-dependencies = ["unstructured>=0.16.9", "unstructured-client>=0.26.0", "pdf2image>=1.17.0", "ragbits-core==0.7.0"]
->>>>>>> a17be88e
 
 [project.urls]
 "Homepage" = "https://github.com/deepsense-ai/ragbits"
