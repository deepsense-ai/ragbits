from itertools import islice

import numpy as np

from ragbits.core.audit import traceable
from ragbits.core.metadata_stores.base import MetadataStore
from ragbits.core.vector_stores.base import VectorStore, VectorStoreEntry, VectorStoreOptions, WhereQuery


class InMemoryVectorStore(VectorStore):
    """
    A simple in-memory implementation of Vector Store, storing vectors in memory.
    """

    def __init__(
        self,
        default_options: VectorStoreOptions | None = None,
        metadata_store: MetadataStore | None = None,
    ) -> None:
        """
        Constructs a new InMemoryVectorStore instance.

        Args:
            default_options: The default options for querying the vector store.
            metadata_store: The metadata store to use.
        """
        super().__init__(default_options=default_options, metadata_store=metadata_store)
        self._storage: list[VectorStoreEntry] = []

    @traceable
    async def store(self, entries: list[VectorStoreEntry]) -> None:
        """
        Store entries in the vector store.

        Args:
            entries: The entries to store.
        """
<<<<<<< HEAD
        self._storage.extend(entries)
=======
        for entry in entries:
            self._storage[entry.id] = entry
>>>>>>> a2e9abc3

    @traceable
    async def retrieve(self, vector: list[float], options: VectorStoreOptions | None = None) -> list[VectorStoreEntry]:
        """
        Retrieve entries from the vector store.

        Args:
            vector: The vector to search for.
            options: The options for querying the vector store.

        Returns:
            The entries.
        """
        options = self._default_options if options is None else options
        entries = sorted(
            ((entry, float(np.linalg.norm(np.array(entry.vector) - np.array(vector)))) for entry in self._storage),
            key=lambda x: x[1],
        )
        return [
            entry
            for entry, distance in entries[: options.k]
            if options.max_distance is None or distance <= options.max_distance
        ]

    @traceable
    async def list(
        self, where: WhereQuery | None = None, limit: int | None = None, offset: int = 0
    ) -> list[VectorStoreEntry]:
        """
        List entries from the vector store. The entries can be filtered, limited and offset.

        Args:
            where: The filter dictionary - the keys are the field names and the values are the values to filter by.
                Not specifying the key means no filtering.
            limit: The maximum number of entries to return.
            offset: The number of entries to skip.

        Returns:
            The entries.
        """
        entries = iter(self._storage)

        if where:
            entries = (
                entry for entry in entries if all(entry.metadata.get(key) == value for key, value in where.items())
            )

        if offset:
            entries = islice(entries, offset, None)

        if limit:
            entries = islice(entries, limit)

        return list(entries)<|MERGE_RESOLUTION|>--- conflicted
+++ resolved
@@ -25,7 +25,7 @@
             metadata_store: The metadata store to use.
         """
         super().__init__(default_options=default_options, metadata_store=metadata_store)
-        self._storage: list[VectorStoreEntry] = []
+        self._storage: dict[str, VectorStoreEntry] = {}
 
     @traceable
     async def store(self, entries: list[VectorStoreEntry]) -> None:
@@ -35,12 +35,8 @@
         Args:
             entries: The entries to store.
         """
-<<<<<<< HEAD
-        self._storage.extend(entries)
-=======
         for entry in entries:
             self._storage[entry.id] = entry
->>>>>>> a2e9abc3
 
     @traceable
     async def retrieve(self, vector: list[float], options: VectorStoreOptions | None = None) -> list[VectorStoreEntry]:
@@ -56,7 +52,10 @@
         """
         options = self._default_options if options is None else options
         entries = sorted(
-            ((entry, float(np.linalg.norm(np.array(entry.vector) - np.array(vector)))) for entry in self._storage),
+            (
+                (entry, float(np.linalg.norm(np.array(entry.vector) - np.array(vector))))
+                for entry in self._storage.values()
+            ),
             key=lambda x: x[1],
         )
         return [
@@ -81,7 +80,7 @@
         Returns:
             The entries.
         """
-        entries = iter(self._storage)
+        entries = iter(self._storage.values())
 
         if where:
             entries = (
