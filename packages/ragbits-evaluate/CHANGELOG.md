# CHANGELOG

## Unreleased

<<<<<<< HEAD
- Add evals for question answering (#577)
=======
- Add support for slicing dataset (#576)
- Separate load and map ops in data loaders (#576)
>>>>>>> 5a6f2b8e

## 0.18.0 (2025-05-22)

### Changed

- ragbits-core updated to version v0.18.0

- Add support for custom column names in evaluation dataset (#566)
- Add support for reference document ids and page numbers in evaluation dataset (#566)
- BREAKING CHANGE: Adjust eval pipline interface to batch processing (#555)
- Rename DocumentMeta create_text_document_from_literal to from_literal (#561)
- Adjust typing for DocumentSearch (#554)

## 0.17.1 (2025-05-09)

### Changed

- ragbits-core updated to version v0.17.1

## 0.17.0 (2025-05-06)

### Changed

- ragbits-core updated to version v0.17.0

- Add tests for ragbits-evaluate package (#390)
- Integrate sources with dataloaders (#529)

## 0.16.0 (2025-04-29)

### Changed

- ragbits-core updated to version v0.16.0

## 0.15.0 (2025-04-28)

### Changed

- ragbits-core updated to version v0.15.0

## 0.14.0 (2025-04-22)

### Changed

- ragbits-core updated to version v0.14.0

- move sources from ragbits-document-search to ragbits-core (#496)

## 0.13.0 (2025-04-02)

### Changed

- ragbits-core updated to version v0.13.0

## 0.12.0 (2025-03-25)

### Changed

- ragbits-core updated to version v0.12.0

## 0.11.0 (2025-03-25)

### Changed

- ragbits-core updated to version v0.11.0

## 0.10.2 (2025-03-21)

### Changed

- ragbits-core updated to version v0.10.2

## 0.10.1 (2025-03-19)

### Changed

- ragbits-core updated to version v0.10.1

## 0.10.0 (2025-03-17)
### Changed

- ragbits-core updated to version v0.10.0

- Compability with the new Vector Store interface from ragbits-core (#288)
- chore: fix typo in README.
- fix typos in doc strings

## 0.9.0 (2025-02-25)

### Changed

- ragbits-core updated to version v0.9.0
- Add cli for document search evaluation added (#356)
- Add local data loader (#334).

## 0.8.0 (2025-01-29)

### Changed

- ragbits-core updated to version v0.8.0

## 0.7.0 (2025-01-21)

### Added

- Simplified interface to document-search evaluation (#258).

### Changed

- ragbits-core updated to version v0.7.0

## 0.6.0 (2024-12-27)

### Changed

- ragbits-core updated to version v0.6.0

## 0.5.1 (2024-12-09)

### Changed

- ragbits-core updated to version v0.5.1
- document search evaluation now returns all Element types, rather than only TextElements (#241).

## 0.5.0 (2024-12-05)

### Changed

- ragbits-core updated to version v0.5.0

## 0.4.0 (2024-11-27)

### Added

- Introduced optimization with optuna (#177).
- Add synthetic data generation pipeline (#165).

### Changed

- ragbits-core updated to version v0.4.0

## 0.3.0 (2024-11-06)

### Changed

- ragbits-core updated to version v0.3.0

## 0.2.0 (2024-10-23)

- Initial release of the package.
- Evaluation pipeline framework with capability to define evaluators & metrics.
- Evaluation pipeline for `ragbits-document-search`.

### Changed

- ragbits-core updated to version v0.2.0<|MERGE_RESOLUTION|>--- conflicted
+++ resolved
@@ -2,12 +2,9 @@
 
 ## Unreleased
 
-<<<<<<< HEAD
 - Add evals for question answering (#577)
-=======
 - Add support for slicing dataset (#576)
 - Separate load and map ops in data loaders (#576)
->>>>>>> 5a6f2b8e
 
 ## 0.18.0 (2025-05-22)
 
