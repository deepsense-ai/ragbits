import abc

from pydantic import BaseModel


class VectorDBEntry(BaseModel):
    """An object representing a vector database entry.
    """

    key: str
    vector: list[float]
    metadata: dict


class VectorStore(abc.ABC):
    """A class with an implementation of Vector Store, allowing to store and retrieve vectors by similarity function.
    """

    @abc.abstractmethod
    async def store(self, entries: list[VectorDBEntry]) -> None:
<<<<<<< HEAD
        """Store entries in the vector store.
=======
        """
        Store entries in the vector store.
>>>>>>> de78074d

        Args:
            entries: The entries to store.
        """

    @abc.abstractmethod
    async def retrieve(self, vector: list[float], k: int = 5) -> list[VectorDBEntry]:
        """Retrieve entries from the vector store.

        Args:
            vector: The vector to search for.
            k: The number of entries to retrieve.

        Returns:
            The entries.
        """<|MERGE_RESOLUTION|>--- conflicted
+++ resolved
@@ -4,7 +4,8 @@
 
 
 class VectorDBEntry(BaseModel):
-    """An object representing a vector database entry.
+    """
+    An object representing a vector database entry.
     """
 
     key: str
@@ -13,17 +14,14 @@
 
 
 class VectorStore(abc.ABC):
-    """A class with an implementation of Vector Store, allowing to store and retrieve vectors by similarity function.
+    """
+    A class with an implementation of Vector Store, allowing to store and retrieve vectors by similarity function.
     """
 
     @abc.abstractmethod
     async def store(self, entries: list[VectorDBEntry]) -> None:
-<<<<<<< HEAD
-        """Store entries in the vector store.
-=======
         """
         Store entries in the vector store.
->>>>>>> de78074d
 
         Args:
             entries: The entries to store.
@@ -31,7 +29,8 @@
 
     @abc.abstractmethod
     async def retrieve(self, vector: list[float], k: int = 5) -> list[VectorDBEntry]:
-        """Retrieve entries from the vector store.
+        """
+        Retrieve entries from the vector store.
 
         Args:
             vector: The vector to search for.
