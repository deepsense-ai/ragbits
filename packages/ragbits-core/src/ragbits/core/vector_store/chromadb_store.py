--- conflicted
+++ resolved
@@ -2,7 +2,7 @@
 
 import json
 from hashlib import sha256
-from typing import Literal
+from typing import List, Literal, Optional
 
 try:
     import chromadb
@@ -87,11 +87,7 @@
             distance_method=config.get("distance_method", cls.DEFAULT_DISTANCE_METHOD),
         )
 
-<<<<<<< HEAD
-    async def _get_chroma_collection(self) -> "chromadb.Collection":
-=======
-    def _get_chroma_collection(self) -> chromadb.Collection:
->>>>>>> d79ef6d8
+    async def _get_chroma_collection(self) -> chromadb.Collection:
         """
         Based on the selected embedding_function, chooses how to retrieve the ChromaDB collection.
         If the collection doesn't exist, it creates one.
@@ -133,11 +129,7 @@
         return None
 
     @staticmethod
-<<<<<<< HEAD
     def _process_db_entry(entry: VectorDBEntry) -> tuple[str, list[float], str, dict]:
-=======
-    def _process_db_entry(entry: VectorDBEntry) -> tuple[str, list[float], dict]:
->>>>>>> d79ef6d8
         doc_id = sha256(entry.key.encode("utf-8")).hexdigest()
         embedding = entry.vector
 
@@ -161,11 +153,7 @@
             entries: The entries to store.
         """
         entries_processed = list(map(self._process_db_entry, entries))
-<<<<<<< HEAD
-        ids, embeddings, contents, metadatas = map(list, zip(*entries_processed))
-=======
-        ids, embeddings, metadatas = map(list, zip(*entries_processed, strict=False))
->>>>>>> d79ef6d8
+        ids, embeddings, contents, metadatas = map(list, zip(*entries_processed, strict=False))
 
         if self.metadata_store is not None:
             for key, meta in zip(ids, metadatas):
@@ -177,7 +165,7 @@
         collection = await self._get_chroma_collection()
         collection.add(ids=ids, embeddings=embeddings, metadatas=metadata_to_store, documents=contents)
 
-    async def retrieve(self, vector: list[float], k: int = 5) -> list[VectorDBEntry]:
+    async def retrieve(self, vector: List[float], k: int = 5) -> List[VectorDBEntry]:
         """
         Retrieves entries from the ChromaDB collection.
 
@@ -188,28 +176,9 @@
         Returns:
             The retrieved entries.
         """
-<<<<<<< HEAD
         collection = await self._get_chroma_collection()
         query_result = collection.query(query_embeddings=[vector], n_results=k, include=self.CHROMA_INCLUDE_KEYS)
         return await self._extract_entries_from_query(query_result)
-=======
-        query_result = self._collection.query(query_embeddings=vector, n_results=k, include=["metadatas", "embeddings"])
-        metadatas = query_result.get("metadatas") or []
-        embeddings = query_result.get("embeddings") or []
-
-        db_entries = []
-        for meta_list, embeddings_list in zip(metadatas, embeddings, strict=False):
-            for meta, embedding in zip(meta_list, embeddings_list, strict=False):
-                db_entry = VectorDBEntry(
-                    key=str(meta["__key"]),
-                    vector=list(embedding),
-                    metadata=json.loads(str(meta["__metadata"])),
-                )
-
-                db_entries.append(db_entry)
-
-        return db_entries
->>>>>>> d79ef6d8
 
     async def list(
         self, where: WhereQuery | None = None, limit: int | None = None, offset: int = 0
@@ -229,12 +198,11 @@
         # Cast `where` to chromadb's Where type
         where_chroma: chromadb.Where | None = dict(where) if where else None
 
-<<<<<<< HEAD
         collection = await self._get_chroma_collection()
         get_results = collection.get(where=where_chroma, limit=limit, offset=offset, include=self.CHROMA_INCLUDE_KEYS)
         return await self._extract_entries_from_query(get_results)
 
-    async def _extract_entries_from_query(self, query_results: "chromadb.api.types.QueryResult") -> List[VectorDBEntry]:
+    async def _extract_entries_from_query(self, query_results: chromadb.api.types.QueryResult | chromadb.api.types.GetResult) -> List[VectorDBEntry]:
         db_entries: list[VectorDBEntry] = []
 
         if len(query_results[self.CHROMA_DOCUMENTS_KEY]) < 1:
@@ -245,16 +213,7 @@
                 metadata = await self.metadata_store.get(query_results[self.CHROMA_IDS_KEY][0][i])
             else:
                 metadata = json.loads(query_results[self.CHROMA_METADATA_KEY][0][i][self.METADATA_INNER_KEY])
-=======
-        get_results = self._collection.get(
-            where=where_chroma, limit=limit, offset=offset, include=["metadatas", "embeddings"]
-        )
-        metadatas = get_results.get("metadatas") or []
-        embeddings = get_results.get("embeddings") or []
-
-        db_entries = []
-        for meta, embedding in zip(metadatas, embeddings, strict=False):
->>>>>>> d79ef6d8
+
             db_entry = VectorDBEntry(
                 key=key,
                 vector=query_results[self.CHROMA_EMBEDDINGS_KEY][0][i],
