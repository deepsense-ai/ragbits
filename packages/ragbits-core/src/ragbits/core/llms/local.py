import asyncio
import threading
import time
from collections.abc import AsyncGenerator, Iterable

try:
    import accelerate  # noqa: F401
    import torch  # noqa: F401
    from transformers import AutoModelForCausalLM, AutoTokenizer, TextIteratorStreamer  # noqa: F401

    HAS_LOCAL_LLM = True
except ImportError:
    HAS_LOCAL_LLM = False

from ragbits.core.audit.metrics import record_metric
from ragbits.core.audit.metrics.base import LLMMetric, MetricType
from ragbits.core.llms.base import LLM
from ragbits.core.options import Options
from ragbits.core.prompt.base import BasePrompt
from ragbits.core.types import NOT_GIVEN, NotGiven


class LocalLLMOptions(Options):
    """
    Dataclass that represents all available LLM call options for the local LLM client.
    Each of them is described in the [HuggingFace documentation]
    (https://huggingface.co/docs/huggingface_hub/en/package_reference/inference_client#huggingface_hub.InferenceClient.text_generation).
    """  # noqa: E501

    repetition_penalty: float | None | NotGiven = NOT_GIVEN
    do_sample: bool | None | NotGiven = NOT_GIVEN
    best_of: int | None | NotGiven = NOT_GIVEN
    max_new_tokens: int | None | NotGiven = NOT_GIVEN
    top_k: int | None | NotGiven = NOT_GIVEN
    top_p: float | None | NotGiven = NOT_GIVEN
    seed: int | None | NotGiven = NOT_GIVEN
    stop_sequences: list[str] | None | NotGiven = NOT_GIVEN
    temperature: float | None | NotGiven = NOT_GIVEN


class LocalLLM(LLM[LocalLLMOptions]):
    """
    Class for interaction with any LLM available in HuggingFace.

    Note: Local implementation is not dedicated for production. Use it only in experiments / evaluation
    """

    options_cls = LocalLLMOptions

    def __init__(
        self,
        model_name: str,
        default_options: LocalLLMOptions | None = None,
        *,
        api_key: str | None = None,
    ) -> None:
        """
        Constructs a new local LLM instance.

        Args:
            model_name: Name of the model to use. This should be a model from the CausalLM class.
            default_options: Default options for the LLM.
            api_key: The API key for Hugging Face authentication.

        Raises:
            ImportError: If the 'local' extra requirements are not installed.
            ValueError: If the model was not trained as a chat model.
        """
        if not HAS_LOCAL_LLM:
            raise ImportError("You need to install the 'local' extra requirements to use local LLM models")

        super().__init__(model_name, default_options)
        self.model = AutoModelForCausalLM.from_pretrained(
            model_name, device_map="auto", torch_dtype=torch.bfloat16, token=api_key
        )
        self.tokenizer = AutoTokenizer.from_pretrained(model_name, token=api_key)
        try:
            self.tokenizer.get_chat_template()
        except ValueError as e:
            raise ValueError(
                f"{model_name} was not trained as a chat model - it doesn't support chat template. Select another model"
            ) from e
        self.api_key = api_key

    def count_tokens(self, prompt: BasePrompt) -> int:
        """
        Counts tokens in the messages.

        Args:
            prompt: Messages to count tokens for.

        Returns:
            Number of tokens in the messages.
        """
        input_ids = self.tokenizer.apply_chat_template(prompt.chat)
        return len(input_ids)

    async def _call(
        self,
        prompt: Iterable[BasePrompt],
        options: LocalLLMOptions,
        tools: list[dict] | None = None,
    ) -> list[dict]:
        """
        Makes a call to the local LLM with the provided prompt and options.

        Args:
            prompt:  Iterable of BasePrompt objects containing conversations
            options: Additional settings used by the LLM.
            tools: Functions to be used as tools by LLM (Not Supported by the local model).

        Returns:
            Dictionary containing the responses from the LLM and throughput.

        Raises:
            NotImplementedError: If tools are provided.
        """
        if tools is not None:
            raise NotImplementedError("Tools are not supported for local LLMs")

        prompts = [p.chat for p in prompt]

        tokenized = self.tokenizer.apply_chat_template(
            prompts, add_generation_prompt=True, padding=True, return_tensors="pt", return_dict=True
        ).to(self.model.device)
        inputs_ids, attention_mask = tokenized["input_ids"], tokenized["attention_mask"]

        start_time = time.perf_counter()
        outputs = self.model.generate(
            inputs_ids,
            eos_token_id=self.tokenizer.eos_token_id,
            **options.dict(),
        )
<<<<<<< HEAD
=======
        response = outputs[0][input_ids.shape[-1] :]
        decoded_response = self.tokenizer.decode(response, skip_special_tokens=True)
        prompt_throughput = time.perf_counter() - start_time

        record_metric(
            metric=LLMMetric.INPUT_TOKENS,
            value=input_ids.shape[-1],
            metric_type=MetricType.HISTOGRAM,
            model=self.model_name,
            prompt=prompt.__class__.__name__,
        )
        record_metric(
            metric=LLMMetric.PROMPT_THROUGHPUT,
            value=prompt_throughput,
            metric_type=MetricType.HISTOGRAM,
            model=self.model_name,
            prompt=prompt.__class__.__name__,
        )
        record_metric(
            metric=LLMMetric.TOKEN_THROUGHPUT,
            value=outputs.total_tokens / prompt_throughput,
            metric_type=MetricType.HISTOGRAM,
            model=self.model_name,
            prompt=prompt.__class__.__name__,
        )
>>>>>>> f2c65e0c

        responses = [output[inputs_ids.shape[1] :] for output in outputs]

        results = []
        throughput_batch = time.perf_counter() - start_time
        tokens_in = attention_mask.sum(axis=1).tolist()
        for i, response in enumerate(responses):
            result = {}
            result["response"] = self.tokenizer.decode(response, skip_special_tokens=True)
            result["prompt_tokens"] = tokens_in[i]
            result["completion_tokens"] = sum(response != self.tokenizer._pad_token_type_id)
            result["total_tokens"] = result["prompt_tokens"] + result["completion_tokens"]
            result["throughput"] = throughput_batch / float(len(responses))
            results.append(result)  # type: ignore

        return results

    async def _call_streaming(
        self,
        prompt: BasePrompt,
        options: LocalLLMOptions,
        tools: list[dict] | None = None,
    ) -> AsyncGenerator[dict, None]:
        """
        Makes a call to the local LLM with the provided prompt and options in streaming manner.

        Args:
            prompt: Formatted prompt template with conversation.
            options: Additional settings used by the LLM.
            json_mode: Force the response to be in JSON format (not used).
            output_schema: Output schema for requesting a specific response format (not used).
            tools: Functions to be used as tools by LLM (not used).

        Returns:
            Async generator of tokens.

        Raises:
            NotImplementedError: If tools are provided.
        """
        if tools:
            raise NotImplementedError("Tools are not supported for local LLMs")

        start_time = time.perf_counter()
        input_tokens = len(
            self.tokenizer.apply_chat_template(prompt.chat, add_generation_prompt=True, return_tensors="pt")[0]
        )
        input_ids = self.tokenizer.apply_chat_template(prompt.chat, add_generation_prompt=True, return_tensors="pt").to(
            self.model.device
        )
        streamer = TextIteratorStreamer(self.tokenizer, skip_prompt=True)
        generation_kwargs = dict(streamer=streamer, **options.dict())
        generation_thread = threading.Thread(target=self.model.generate, args=(input_ids,), kwargs=generation_kwargs)

        async def streamer_to_async_generator(
            streamer: TextIteratorStreamer, generation_thread: threading.Thread
        ) -> AsyncGenerator[dict, None]:
            output_tokens = 0
            generation_thread.start()
            for text in streamer:
                if text:
                    output_tokens += 1
                    if output_tokens == 1:
                        record_metric(
                            metric=LLMMetric.TIME_TO_FIRST_TOKEN,
                            value=time.perf_counter() - start_time,
                            metric_type=MetricType.HISTOGRAM,
                            model=self.model_name,
                            prompt=prompt.__class__.__name__,
                        )

                yield {"response": text}
                await asyncio.sleep(0.0)

            generation_thread.join()
            total_time = time.perf_counter() - start_time

            record_metric(
                metric=LLMMetric.INPUT_TOKENS,
                value=input_tokens,
                metric_type=MetricType.HISTOGRAM,
                model=self.model_name,
                prompt=prompt.__class__.__name__,
            )
            record_metric(
                metric=LLMMetric.PROMPT_THROUGHPUT,
                value=total_time,
                metric_type=MetricType.HISTOGRAM,
                model=self.model_name,
                prompt=prompt.__class__.__name__,
            )
            record_metric(
                metric=LLMMetric.TOKEN_THROUGHPUT,
                value=output_tokens / total_time,
                metric_type=MetricType.HISTOGRAM,
                model=self.model_name,
                prompt=prompt.__class__.__name__,
            )

        return streamer_to_async_generator(streamer=streamer, generation_thread=generation_thread)<|MERGE_RESOLUTION|>--- conflicted
+++ resolved
@@ -131,34 +131,6 @@
             eos_token_id=self.tokenizer.eos_token_id,
             **options.dict(),
         )
-<<<<<<< HEAD
-=======
-        response = outputs[0][input_ids.shape[-1] :]
-        decoded_response = self.tokenizer.decode(response, skip_special_tokens=True)
-        prompt_throughput = time.perf_counter() - start_time
-
-        record_metric(
-            metric=LLMMetric.INPUT_TOKENS,
-            value=input_ids.shape[-1],
-            metric_type=MetricType.HISTOGRAM,
-            model=self.model_name,
-            prompt=prompt.__class__.__name__,
-        )
-        record_metric(
-            metric=LLMMetric.PROMPT_THROUGHPUT,
-            value=prompt_throughput,
-            metric_type=MetricType.HISTOGRAM,
-            model=self.model_name,
-            prompt=prompt.__class__.__name__,
-        )
-        record_metric(
-            metric=LLMMetric.TOKEN_THROUGHPUT,
-            value=outputs.total_tokens / prompt_throughput,
-            metric_type=MetricType.HISTOGRAM,
-            model=self.model_name,
-            prompt=prompt.__class__.__name__,
-        )
->>>>>>> f2c65e0c
 
         responses = [output[inputs_ids.shape[1] :] for output in outputs]
 
