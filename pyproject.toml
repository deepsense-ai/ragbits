[project]
name = "ragbits-workspace"
version = "0.1.0"
description = "Ragbits development workspace"
readme = "README.md"
requires-python = ">=3.10"
dependencies = [
<<<<<<< HEAD
    "ragbits[litellm,local,lab]",
    "ragbits-document-search[chromadb,gcs]",
=======
    "ragbits[litellm,local,chromadb]",
    "ragbits-dev-kit",
    "ragbits-document-search[gcs]",
>>>>>>> a1867514
    "ragbits-cli"
]


[tool.uv]
dev-dependencies = [
    "pre-commit~=3.8.0",
    "pytest~=8.3.3",
    "pytest-cov~=5.0.0",
    "pytest-asyncio~=0.24.0",
    "pip-licenses>=4.0.0,<5.0.0"
]

[tool.uv.sources]
ragbits = { workspace = true }
ragbits-document-search = { workspace = true }
ragbits-cli = { workspace = true }

[tool.uv.workspace]
members = [
    "packages/ragbits-core",
    "packages/ragbits-document-search",
    "packages/ragbits-cli"
]

[tool.isort]
multi_line_output = 3
line_length = 120
include_trailing_comma = true
known_first_party = ['ragbits']
known_third_party = [ # Most popular libraries. Extend if necessary.
    'IPython',
    'PIL',
    'cv2',
    'dotenv',
    'editdistance',
    'fastapi',
    'fire',
    'hydra',
    'joblib',
    'loguru',
    'luigi',
    'matplotlib',
    'neptune',
    'neptune_config',
    'nltk',
    'numpy',
    'omegaconf',
    'pandas',
    'pqdm',
    'pydantic',
    'pytest',
    'pytorch_lightning',
    'requests',
    'scipy',
    'setuptools',
    'shapely',
    'skimage',
    'sklearn',
    'streamlit',
    'torch',
    'torchvision',
    'tqdm',
    'typer',
]
skip_gitignore = true

[tool.black]
line_length = 120

[tool.pytest]
norecursedirs = [
    '.git',
    '.tox',
    '.env',
    'dist',
    'build',
    'migrations',
    'docker',
    'config',
    'notebooks',
    'research',
]
python_files = ['test_*.py']
addopts = [
    '-ra',
    '--showlocals',
    '--strict-markers',
    '--ignore=docs/conf.py',
    '--ignore=setup.py',
    '--ignore=ci',
    '--ignore=.eggs',
    '--doctest-modules',
    '--doctest-glob=\*.rst',
    '--tb=short',
]

[tool.pytest.ini_options]
asyncio_mode = "auto"
asyncio_default_fixture_loop_scope = "function"

[tool.mypy]
warn_unused_configs = true
ignore_missing_imports = true
warn_unused_ignores = false
show_error_codes = true
check_untyped_defs = true
no_implicit_optional = true
explicit_package_bases = true
mypy_path = [
    'packages/ragbits-core/src',
    'packages/ragbits-document-search/src',
    'packages/ragbits-cli/src',
]

[[tool.mypy.overrides]]
module = "ragbits.*"
ignore_missing_imports = false
disallow_untyped_defs = true

[tool.pylint.basic]
good-names = "i,j,x,y,z,x1,y1,z1,x2,y2,z2,cv,df,dx,dy,dz,w,h,c,b,g,qa,q,a"
max-args = 8

[tool.pylint.main]
load-plugins = ["pylint.extensions.docparams"]

[tool.pylint.messages_control]
disable = [
    "suppressed-message",
    # therefore we wouldn't have to install full dependency set in order to lint
    "import-error",
    # sometimes we create a dataclass or Pydantic module and just don't need public methods
    "too-few-public-methods",
    # below is handled by pycln
    "unused-import",
    # below is handled by isort
    "wrong-import-order",
    # too restrictive
    "too-many-instance-attributes",
    # not necessary nor useful in our projects
    "missing-module-docstring",
]

[tool.pylint.format]
max-line-length = 120

[tool.pylint.miscellaneous]
notes = ["XXX"]

[tool.pylint.parameter_documentation]
accept-no-param-doc = false
accept-no-raise-doc = false
accept-no-return-doc = false
accept-no-yields-doc = false
default-docstring-type = "google"

[tool.pylint.design]
max-locals = 20

[tool.pylint.similarities]
min-similarity-lines = 10

[tool.bandit]
exclude_dirs = ["venv"]
# B101 disables errors for asserts in the code
# remember to not use asserts for security and control flows
skips = ["B101"]<|MERGE_RESOLUTION|>--- conflicted
+++ resolved
@@ -5,14 +5,8 @@
 readme = "README.md"
 requires-python = ">=3.10"
 dependencies = [
-<<<<<<< HEAD
-    "ragbits[litellm,local,lab]",
-    "ragbits-document-search[chromadb,gcs]",
-=======
-    "ragbits[litellm,local,chromadb]",
-    "ragbits-dev-kit",
+    "ragbits[litellm,local,lab,chromadb]",
     "ragbits-document-search[gcs]",
->>>>>>> a1867514
     "ragbits-cli"
 ]
 
