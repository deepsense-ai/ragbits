# CHANGELOG

## Unreleased

<<<<<<< HEAD
- Add LLM Usage to LLMResponseWithMetadata (#700)
=======
- Add support for batch generation (#608)
>>>>>>> cf5fcba8

## 1.1.0 (2025-07-09)

- Integrate Weaviate vector store (#347)
- Remove numpy dependency (#666)
- Fix typing in LLM generate_streaming (#628)
- Fix typing in LLM generate (#568)
- Fix parsing functions with no arguments in convert_function_to_function_schema (#568)
- Remove outdated quickstart ref from docstring (#565)
- Add support for async component factories (#608)
- Add function calling for LLMs (#533)
- Add message update functions to BasePrompt (#648)
- Add Logfire integration to handle traces and metrics (#642)
- Clean up Overloads for Prompt (#650)
- Make ToolCall importable from ragbits.core.llms (#688)
- Support all metric types (#615)

## 1.0.0 (2025-06-04)

## 0.20.1 (2025-06-04)

## 0.20.0 (2025-06-03)

- Move BagOfTokens model_name / encoding_name parameters to init (#592)
- Update utils (#590)
- Resolve vector_size by PgVectorStore automatically (#588)
- Add get_vector_size method to all Embedders (#587)

## 0.19.1 (2025-05-27)

## 0.19.0 (2025-05-27)

- rename typevars InputT and OutputT to PromptInputT and PromptOutputT (#569)

## 0.18.0 (2025-05-22)

- Allow to limit VectorStore results by metadata (#564)
- Switch from imghdr to filetype for image file type check (#563)
- Remove prompt lab (#549)
- Add batched() helper method to utils (#555)
- Rename DocumentMeta create_text_document_from_literal to from_literal (#561)
- Adjust typing for DocumentSearch (#554)
- Add Prometheus & Grafana Monitoring for LLMs Using OpenTelemetry (#427)
- Restructure audit module (#427)

## 0.17.1 (2025-05-09)

- Fix Qdrant vector store failing on gRCP connection errors (#548)

## 0.17.0 (2025-05-06)

- Add token id lookup for LLMs (#513)
- Allow custom source and element classes to be auto-imported (#343)
- Make HuggingFaceSource row optional (#529)
- Allow Source to be constructed from config (#529)

## 0.16.0 (2025-04-29)

## 0.15.0 (2025-04-28)
- Allow using sparse embeddings with Qdrant and local vector stores (#493)
- Add support for sparse embeddings in the Pgvector Vector Store (#493)
- Added secret key environment variable / generation for signatures across ragbits packages (#537)
- Fix source interface definition (#535)

## 0.14.0 (2025-04-22)

- Image embeddings in PgVectorStore (#495)
- Add PgVectorStore to vector store integration tests (#495)
- Add new fusion strategies for the hybrid vector store: RRF and DBSF (#413)
- move sources from ragbits-document-search to ragbits-core (#496)
- adding connection check to Azure get_blob_service (#502)
- modify LocalEmbedder to use sentence-transformers instead of torch (#508)

## 0.13.0 (2025-04-02)
- Make the score in VectorStoreResult consistent (always bigger is better)
- Add router option to LiteLLMEmbedder (#440)
- Make LLM / Embedder APIs consistent (#463)
- New methods in Prompt class for appending conversation history (#480)
- Fix: make unflatten_dict symmetric to flatten_dict (#461)
- Cost and capabilities config for custom litellm models (#481)

## 0.12.0 (2025-03-25)
- Allow Prompt class to accept the asynchronous response_parser. Change the signature of parse_response method.
- Fix from_config for LiteLLM class (#441)
- Fix Qdrant vector store serialization (#419)

## 0.11.0 (2025-03-25)
- Add HybridSearchVectorStore which can aggregate results from multiple VectorStores (#412)

## 0.10.2 (2025-03-21)

## 0.10.1 (2025-03-19)

- Better handling of cases when text and image embeddings are mixed in VectorStore

## 0.10.0 (2025-03-17)

- BREAKING CHANGE: Vector Stores are now responsible for creating embeddings (#288)
- Qdrant vector store can now be serialized during Ray processing (#394)
- Improve cli trace handler
- Add traceable to some method
- Add support for images in few shot prompts (#155)
- Add instruction on how to use local servers for LLMs (#395).
- Introduce intermediate image elements (#139)
- Correct typos in doc strings (#398)
- Enable GPU support and (un)pickling for fastembed embedders (#409).

## 0.9.0 (2025-02-25)

- Add support to fastembed dense & sparse embeddings.
- Rename "default configuration" to "preferred configuration" (#361).
- Allow to pass str or dict to LLM.generate() (#286)
- Fix: changed variable type from Filter to WhereQuery in the Qdrant vector store in list method.
- Rename all embedders to have `Embedder` in their name (instead of `Embeddings`).

## 0.8.0 (2025-01-29)

### Added

- Add support for pgvector as VectorStore (#267).

## 0.7.0 (2025-01-21)

### Added

- Add nice-looking CLI logging for audit module (#273).
- Add support for returning metadata from LLMs (#274).

### Changed

- Fix: limiting in qdrant vector store (#282).
- Refactor: remove LLM client abstraction and lift it up to LLM (#270).

## 0.6.0 (2024-12-27)

### Added

- Add option to pass LiteLLM router to LLM instances (#262).
- Add commands to browse vector stores (#244).

### Changed

- Implement generic Options class (#248).
- Fix LiteLLM crash in python 3.13 (#245).

## 0.5.1 (2024-12-09)

### Changed

- Refactor: added standardized way to create ragbits objects from config (#233).

## 0.5.0 (2024-12-05)

### Added

- Default LLM factory when configuration is not provided (#209).
- Add remove operation to VectorStore (#210).
- Install litellm package by default (#236).

## 0.4.0 (2024-11-27)

### Added

- Add support for Qdrant VectorStore (#163).
- Add streaming interface to LLMs (#188).
- Better images support in Prompt abstractions (#201).


## 0.3.0 (2024-11-06)

### Added

- Observability toolset, with initial support to export traces to OpenTelemetry (#168)
- CLI commands to render / exec prompts (#146)
- Support of images in Prompt abstractions (#149)
- Support for different MetadataStores in VectorStore (#144)
- Now LLMs can be configured separately for vision, text and structured. (#153)

### Changed

- refactor: Add dynamic loading for modules that depend on optional dependencies (#148).
- refactor: Refactor vector store public API. (#151)

## 0.2.0 (2024-10-23)

### Added

- Project README.md (#103).
- Listing entries API for VectorStores (#138).
- Overrides for prompt discovery configurable in `pyproject.toml` file (#101).
- Default LLM factory configurable in `pyproject.toml` file (#101).

### Changed

- Fixed bug in chromadb while returning multiple records (#117).
- Fixed bug in prompt rendering for some pydantic models (#137).

## 0.1.0 (2024-10-08)

### Added

- Initial release of the package.
- Introduce core components: Prompts, LLMs, Embedder and VectorStores.
- `Prompt` class integration with promptfoo.
- LiteLLM integration.
- ChromaDB integration.
- Prompts lab.
- Prompts autodiscovery.<|MERGE_RESOLUTION|>--- conflicted
+++ resolved
@@ -2,11 +2,8 @@
 
 ## Unreleased
 
-<<<<<<< HEAD
 - Add LLM Usage to LLMResponseWithMetadata (#700)
-=======
 - Add support for batch generation (#608)
->>>>>>> cf5fcba8
 
 ## 1.1.0 (2025-07-09)
 
