--- conflicted
+++ resolved
@@ -104,12 +104,7 @@
         self._client = UnstructuredClient(api_key_auth=api_key, server_url=api_server)
         return self._client
 
-<<<<<<< HEAD
-    async def process(self, document_meta: DocumentMeta) -> list[Element]:
-=======
-    @traceable
     async def process(self, document_meta: DocumentMeta) -> Sequence[Element | IntermediateElement]:
->>>>>>> b2a0b030
         """
         Process the document using the Unstructured API.
 
