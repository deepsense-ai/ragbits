<<<<<<< HEAD

=======
>>>>>>> de78074d
try:
    import litellm

    HAS_LITELLM = True
except ImportError:
    HAS_LITELLM = False

from ragbits.core.embeddings.base import Embeddings
from ragbits.core.embeddings.exceptions import (
    EmbeddingConnectionError,
    EmbeddingResponseError,
    EmbeddingStatusError,
)


class LiteLLMEmbeddings(Embeddings):
    """Client for creating text embeddings using LiteLLM API.
    """

    def __init__(
        self,
        model: str = "text-embedding-3-small",
        options: dict | None = None,
        api_base: str | None = None,
        api_key: str | None = None,
        api_version: str | None = None,
    ) -> None:
        """Constructs the LiteLLMEmbeddingClient.

        Args:
            model: Name of the [LiteLLM supported model](https://docs.litellm.ai/docs/embedding/supported_embedding)\
                to be used. Default is "text-embedding-3-small".
            options: Additional options to pass to the LiteLLM API.
            api_base: The API endpoint you want to call the model with.
            api_key: API key to be used. API key to be used. If not specified, an environment variable will be used,
                for more information, follow the instructions for your specific vendor in the\
                [LiteLLM documentation](https://docs.litellm.ai/docs/embedding/supported_embedding).
            api_version: The API version for the call.

        Raises:
            ImportError: If the 'litellm' extra requirements are not installed.
        """
        if not HAS_LITELLM:
            raise ImportError("You need to install the 'litellm' extra requirements to use LiteLLM embeddings models")

        super().__init__()
        self.model = model
        self.options = options or {}
        self.api_base = api_base
        self.api_key = api_key
        self.api_version = api_version

    async def embed_text(self, data: list[str]) -> list[list[float]]:
        """Creates embeddings for the given strings.

        Args:
            data: List of strings to get embeddings for.

        Returns:
            List of embeddings for the given strings.

        Raises:
            EmbeddingConnectionError: If there is a connection error with the embedding API.
            EmbeddingStatusError: If the embedding API returns an error status code.
            EmbeddingResponseError: If the embedding API response is invalid.
        """
        try:
            response = await litellm.aembedding(
                input=data,
                model=self.model,
                api_base=self.api_base,
                api_key=self.api_key,
                api_version=self.api_version,
                **self.options,
            )
        except litellm.openai.APIConnectionError as exc:
            raise EmbeddingConnectionError() from exc
        except litellm.openai.APIStatusError as exc:
            raise EmbeddingStatusError(exc.message, exc.status_code) from exc
        except litellm.openai.APIResponseValidationError as exc:
            raise EmbeddingResponseError() from exc

        return [embedding["embedding"] for embedding in response.data]<|MERGE_RESOLUTION|>--- conflicted
+++ resolved
@@ -1,7 +1,3 @@
-<<<<<<< HEAD
-
-=======
->>>>>>> de78074d
 try:
     import litellm
 
@@ -18,7 +14,8 @@
 
 
 class LiteLLMEmbeddings(Embeddings):
-    """Client for creating text embeddings using LiteLLM API.
+    """
+    Client for creating text embeddings using LiteLLM API.
     """
 
     def __init__(
@@ -29,7 +26,8 @@
         api_key: str | None = None,
         api_version: str | None = None,
     ) -> None:
-        """Constructs the LiteLLMEmbeddingClient.
+        """
+        Constructs the LiteLLMEmbeddingClient.
 
         Args:
             model: Name of the [LiteLLM supported model](https://docs.litellm.ai/docs/embedding/supported_embedding)\
@@ -55,7 +53,8 @@
         self.api_version = api_version
 
     async def embed_text(self, data: list[str]) -> list[list[float]]:
-        """Creates embeddings for the given strings.
+        """
+        Creates embeddings for the given strings.
 
         Args:
             data: List of strings to get embeddings for.
