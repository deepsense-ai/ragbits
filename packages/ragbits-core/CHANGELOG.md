# CHANGELOG

## Unreleased

<<<<<<< HEAD
- feat: add get_vector_size method to all Embedders (#587)
- Integrate Weaviate vector store (#347)
=======
- Add support for async component factories (#608)

## 1.0.0 (2025-06-04)

## 0.20.1 (2025-06-04)

## 0.20.0 (2025-06-03)

- Refacor: move BagOfTokens model_name / encoding_name parameters to init (#592)
- Update utils (#590)
- Resolve vector_size by PgVectorStore automatically (#588)
- Add get_vector_size method to all Embedders (#587)
>>>>>>> 9ee35a45

## 0.19.1 (2025-05-27)

## 0.19.0 (2025-05-27)

- rename typevars InputT and OutputT to PromptInputT and PromptOutputT (#569)

## 0.18.0 (2025-05-22)

- Allow to limit VectorStore results by metadata (#564)
- Switch from imghdr to filetype for image file type check (#563)
- Remove prompt lab (#549)
- Add batched() helper method to utils (#555)
- Rename DocumentMeta create_text_document_from_literal to from_literal (#561)
- Adjust typing for DocumentSearch (#554)
- Add Prometheus & Grafana Monitoring for LLMs Using OpenTelemetry (#427)
- Restructure audit module (#427)

## 0.17.1 (2025-05-09)

- Fix Qdrant vector store failing on gRCP connection errors (#548)

## 0.17.0 (2025-05-06)

- Add token id lookup for LLMs (#513)
- Allow custom source and element classes to be auto-imported (#343)
- Make HuggingFaceSource row optional (#529)
- Allow Source to be constructed from config (#529)

## 0.16.0 (2025-04-29)

## 0.15.0 (2025-04-28)
- Allow using sparse embeddings with Qdrant and local vector stores (#493)
- Add support for sparse embeddings in the Pgvector Vector Store (#493)
- Added secret key environment variable / generation for signatures across ragbits packages (#537)
- Fix source interface definition (#535)

## 0.14.0 (2025-04-22)

- Image embeddings in PgVectorStore (#495)
- Add PgVectorStore to vector store integration tests (#495)
- Add new fusion strategies for the hybrid vector store: RRF and DBSF (#413)
- move sources from ragbits-document-search to ragbits-core (#496)
- adding connection check to Azure get_blob_service (#502)
- modify LocalEmbedder to use sentence-transformers instead of torch (#508)

## 0.13.0 (2025-04-02)
- Make the score in VectorStoreResult consistent (always bigger is better)
- Add router option to LiteLLMEmbedder (#440)
- Make LLM / Embedder APIs consistent (#463)
- New methods in Prompt class for appending conversation history (#480)
- Fix: make unflatten_dict symmetric to flatten_dict (#461)
- Cost and capabilities config for custom litellm models (#481)

## 0.12.0 (2025-03-25)
- Allow Prompt class to accept the asynchronous response_parser. Change the signature of parse_response method.
- Fix from_config for LiteLLM class (#441)
- Fix Qdrant vector store serialization (#419)

## 0.11.0 (2025-03-25)
- Add HybridSearchVectorStore which can aggregate results from multiple VectorStores (#412)

## 0.10.2 (2025-03-21)

## 0.10.1 (2025-03-19)

- Better handling of cases when text and image embeddings are mixed in VectorStore

## 0.10.0 (2025-03-17)

- BREAKING CHANGE: Vector Stores are now responsible for creating embeddings (#288)
- Qdrant vector store can now be serialized during Ray processing (#394)
- Improve cli trace handler
- Add traceable to some method
- Add support for images in few shot prompts (#155)
- Add instruction on how to use local servers for LLMs (#395).
- Introduce intermediate image elements (#139)
- Correct typos in doc strings (#398)
- Enable GPU support and (un)pickling for fastembed embedders (#409).

## 0.9.0 (2025-02-25)

- Add support to fastembed dense & sparse embeddings.
- Rename "default configuration" to "preferred configuration" (#361).
- Allow to pass str or dict to LLM.generate() (#286)
- Fix: changed variable type from Filter to WhereQuery in the Qdrant vector store in list method.
- Rename all embedders to have `Embedder` in their name (instead of `Embeddings`).

## 0.8.0 (2025-01-29)

### Added

- Add support for pgvector as VectorStore (#267).

## 0.7.0 (2025-01-21)

### Added

- Add nice-looking CLI logging for audit module (#273).
- Add support for returning metadata from LLMs (#274).

### Changed

- Fix: limiting in qdrant vector store (#282).
- Refactor: remove LLM client abstraction and lift it up to LLM (#270).

## 0.6.0 (2024-12-27)

### Added

- Add option to pass LiteLLM router to LLM instances (#262).
- Add commands to browse vector stores (#244).

### Changed

- Implement generic Options class (#248).
- Fix LiteLLM crash in python 3.13 (#245).

## 0.5.1 (2024-12-09)

### Changed

- Refactor: added standardized way to create ragbits objects from config (#233).

## 0.5.0 (2024-12-05)

### Added

- Default LLM factory when configuration is not provided (#209).
- Add remove operation to VectorStore (#210).
- Install litellm package by default (#236).

## 0.4.0 (2024-11-27)

### Added

- Add support for Qdrant VectorStore (#163).
- Add streaming interface to LLMs (#188).
- Better images support in Prompt abstractions (#201).


## 0.3.0 (2024-11-06)

### Added

- Observability toolset, with initial support to export traces to OpenTelemetry (#168)
- CLI commands to render / exec prompts (#146)
- Support of images in Prompt abstractions (#149)
- Support for different MetadataStores in VectorStore (#144)
- Now LLMs can be configured separately for vision, text and structured. (#153)

### Changed

- refactor: Add dynamic loading for modules that depend on optional dependencies (#148).
- refactor: Refactor vector store public API. (#151)

## 0.2.0 (2024-10-23)

### Added

- Project README.md (#103).
- Listing entries API for VectorStores (#138).
- Overrides for prompt discovery configurable in `pyproject.toml` file (#101).
- Default LLM factory configurable in `pyproject.toml` file (#101).

### Changed

- Fixed bug in chromadb while returning multiple records (#117).
- Fixed bug in prompt rendering for some pydantic models (#137).

## 0.1.0 (2024-10-08)

### Added

- Initial release of the package.
- Introduce core components: Prompts, LLMs, Embedder and VectorStores.
- `Prompt` class integration with promptfoo.
- LiteLLM integration.
- ChromaDB integration.
- Prompts lab.
- Prompts autodiscovery.
<|MERGE_RESOLUTION|>--- conflicted
+++ resolved
@@ -2,10 +2,7 @@
 
 ## Unreleased
 
-<<<<<<< HEAD
-- feat: add get_vector_size method to all Embedders (#587)
 - Integrate Weaviate vector store (#347)
-=======
 - Add support for async component factories (#608)
 
 ## 1.0.0 (2025-06-04)
@@ -18,7 +15,6 @@
 - Update utils (#590)
 - Resolve vector_size by PgVectorStore automatically (#588)
 - Add get_vector_size method to all Embedders (#587)
->>>>>>> 9ee35a45
 
 ## 0.19.1 (2025-05-27)
 
