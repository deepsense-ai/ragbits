--- conflicted
+++ resolved
@@ -2,11 +2,8 @@
 
 ## Unreleased
 
-<<<<<<< HEAD
 - Add tools to Agent interface (#568)
-=======
 - Update Agent run method docstring (#565)
->>>>>>> 0fbda9ee
 - Fix AgentResult typing (#600)
 
 ## 1.0.0 (2025-06-04)
