--- conflicted
+++ resolved
@@ -2,11 +2,8 @@
 
 ## Unreleased
 
-<<<<<<< HEAD
+- Add support for async component factories (#608)
 - Add function calling for LLMs (#533)
-=======
-- Add support for async component factories (#608)
->>>>>>> 9ee35a45
 
 ## 1.0.0 (2025-06-04)
 
