<<<<<<< HEAD
import sys

from ..utils import get_cls_from_config
from .base import VectorStore
from .chromadb_store import ChromaDBStore
from .in_memory import InMemoryVectorStore

__all__ = ["InMemoryVectorStore", "VectorStore", "ChromaDBStore"]

module = sys.modules[__name__]


def get_vector_store(vector_store_config: dict) -> VectorStore:
    """
    Initializes and returns a VectorStore object based on the provided configuration.

    Args:
        vector_store_config: A dictionary containing configuration details for the VectorStore.

    Returns:
        An instance of the specified VectorStore class, initialized with the provided config
        (if any) or default arguments.
    """

    vector_store_cls = get_cls_from_config(vector_store_config["type"], module)
    config = vector_store_config.get("config", {})

    if vector_store_config["type"] == "ChromaDBStore":
        return vector_store_cls.from_config(config)

    return vector_store_cls(**config)
=======
from .base import VectorDBEntry, VectorStore
from .chromadb_store import ChromaDBStore
from .in_memory import InMemoryVectorStore

__all__ = ["VectorStore", "VectorDBEntry", "InMemoryVectorStore", "ChromaDBStore"]
>>>>>>> 1e6ed2bf
<|MERGE_RESOLUTION|>--- conflicted
+++ resolved
@@ -1,12 +1,11 @@
-<<<<<<< HEAD
 import sys
 
 from ..utils import get_cls_from_config
-from .base import VectorStore
+from .base import VectorDBEntry, VectorStore
 from .chromadb_store import ChromaDBStore
 from .in_memory import InMemoryVectorStore
 
-__all__ = ["InMemoryVectorStore", "VectorStore", "ChromaDBStore"]
+__all__ = ["InMemoryVectorStore", "VectorDBEntry", "VectorStore", "ChromaDBStore"]
 
 module = sys.modules[__name__]
 
@@ -29,11 +28,4 @@
     if vector_store_config["type"] == "ChromaDBStore":
         return vector_store_cls.from_config(config)
 
-    return vector_store_cls(**config)
-=======
-from .base import VectorDBEntry, VectorStore
-from .chromadb_store import ChromaDBStore
-from .in_memory import InMemoryVectorStore
-
-__all__ = ["VectorStore", "VectorDBEntry", "InMemoryVectorStore", "ChromaDBStore"]
->>>>>>> 1e6ed2bf
+    return vector_store_cls(**config)