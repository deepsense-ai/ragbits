--- conflicted
+++ resolved
@@ -15,9 +15,6 @@
 
 
 @dataclass
-<<<<<<< HEAD
-class AgentResult(Generic[PromptOutputT_co]):
-=======
 class ToolCallResult:
     """
     Result of the tool call.
@@ -29,8 +26,7 @@
 
 
 @dataclass
-class AgentResult(Generic[PromptOutputT]):
->>>>>>> 986c7fb8
+class AgentResult(Generic[PromptOutputT_co]):
     """
     Result of the agent run.
     """
@@ -100,11 +96,7 @@
         options: AgentOptions[LLMClientOptionsT] | None = None,
     ) -> AgentResult[PromptOutputT_co]: ...
 
-<<<<<<< HEAD
-    async def run(self, *args: Any, **kwargs: Any) -> AgentResult[PromptOutputT_co]:  # noqa: D417
-=======
-    async def run(self, *args: Any, **kwargs: Any) -> AgentResult[PromptOutputT]:
->>>>>>> 986c7fb8
+    async def run(self, *args: Any, **kwargs: Any) -> AgentResult[PromptOutputT_co]:
         """
         Run the agent. The method is experimental, inputs and outputs may change in the future.
 
@@ -135,7 +127,7 @@
         with trace(input=input, options=merged_options) as outputs:
             while True:
                 response = cast(
-                    LLMResponseWithMetadata[PromptOutputT],
+                    LLMResponseWithMetadata[PromptOutputT_co],
                     await self.llm.generate_with_metadata(
                         prompt=prompt,
                         tools=list(self.tools_mapping.values()),
