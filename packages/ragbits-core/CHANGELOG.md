--- conflicted
+++ resolved
@@ -2,15 +2,12 @@
 
 ## Unreleased
 
-<<<<<<< HEAD
 - Add Prometheus & Grafana Monitoring for LLMs Using OpenTelemetry (#427)
 - Restructure audit module (#427)
-- Fix Qdrant vector store failing on gRCP connection errors (#548)
-=======
+
 ## 0.17.1 (2025-05-09)
 
-- Fix: Qdrant vector store failing on gRCP connection errors (#548)
->>>>>>> 2d02bb8f
+- Fix Qdrant vector store failing on gRCP connection errors (#548)
 
 ## 0.17.0 (2025-05-06)
 
