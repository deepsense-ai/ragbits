--- conflicted
+++ resolved
@@ -183,11 +183,8 @@
                 "customization": self.chat_interface.ui_customization.model_dump()
                 if self.chat_interface.ui_customization
                 else None,
-<<<<<<< HEAD
                 "user_settings": {"form": user_settings_config},
-=======
                 "debug_mode": self.debug_mode,
->>>>>>> f0fe8b18
             }
 
             return JSONResponse(content=config_dict)
