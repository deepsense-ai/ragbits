[project]
name = "ragbits-workspace"
version = "0.1.0"
description = "Ragbits development workspace"
readme = "README.md"
requires-python = ">=3.10"
dependencies = [
    "ragbits-cli",
<<<<<<< HEAD
    "ragbits-core[chroma,lab,fastembed,local,otel,qdrant,pgvector,azure,gcs,huggingface,s3]",
=======
    "ragbits-core[chroma,lab,fastembed,local,otel,qdrant,pgvector,azure,gcs,hf,s3]",
>>>>>>> f927a15f
    "ragbits-document-search[ray]",
    "ragbits-evaluate[relari]",
    "ragbits-guardrails[openai]",
    "ragbits-conversations",
]

[tool.uv]
dev-dependencies = [
    "aiosqlite>=0.21.0",
    "pre-commit~=3.8.0",
    "pytest~=8.3.3",
    "pytest-cov~=5.0.0",
    "pytest-asyncio~=0.24.0",
    "pip-licenses>=4.0.0,<5.0.0",
    "mkdocs>=1.6.1",
    "mkdocs-autorefs>=1.2.0",
    "mkdocs-material>=9.5.39",
    "mkdocs-material-extensions>=1.3.1",
    "mkdocs-click>=0.8.1",
    "mkdocstrings>=0.26.1",
    "mkdocstrings-python>=1.11.1",
    "griffe>=1.3.2",
    "griffe-typingdoc>=0.2.7",
    "types-PyYAML>=6.0.2",
    "mypy>=1.13.0",
    "moto~=4.2.7",
]

[tool.uv.sources]
ragbits-cli = { workspace = true }
ragbits-core = { workspace = true }
ragbits-document-search = { workspace = true }
ragbits-evaluate = {workspace = true}
ragbits-guardrails = {workspace = true}
ragbits-conversations = {workspace = true}

[tool.uv.workspace]
members = [
    "packages/ragbits-cli",
    "packages/ragbits-core",
    "packages/ragbits-document-search",
    "packages/ragbits-evaluate",
    "packages/ragbits-guardrails",
    "packages/ragbits-conversations",
]

[tool.pytest]
norecursedirs = [
    '.git',
    '.tox',
    '.env',
    'dist',
    'build',
    'migrations',
    'docker',
    'config',
    'notebooks',
    'research',
]
python_files = ['test_*.py']
addopts = [
    '-ra',
    '--showlocals',
    '--strict-markers',
    '--ignore=docs/conf.py',
    '--ignore=setup.py',
    '--ignore=ci',
    '--ignore=.eggs',
    '--doctest-modules',
    '--doctest-glob=\*.rst',
    '--tb=short',
]

[tool.pytest.ini_options]
addopts = "--import-mode=importlib"
asyncio_mode = "auto"
asyncio_default_fixture_loop_scope = "function"

[tool.mypy]
warn_unused_configs = true
ignore_missing_imports = true
warn_unused_ignores = false
show_error_codes = true
check_untyped_defs = true
no_implicit_optional = true
explicit_package_bases = true
mypy_path = [
    "packages/ragbits-cli/src",
    "packages/ragbits-core/src",
    "packages/ragbits-document-search/src",
    "packages/ragbits-evaluate/src",
    "packages/ragbits-guardrails/src",
    "packages/ragbits-conversations/src",
]
exclude = ["scripts", "examples"]

[[tool.mypy.overrides]]
module = "ragbits.*"
ignore_missing_imports = false
disallow_untyped_defs = true

[tool.ruff]
exclude = [".venv"]
extend-include = ["*.ipynb"]
line-length = 120

[tool.ruff.lint]
preview = true
explicit-preview-rules = true
select = [
    # Default rules
    "E",    # pycodestyle errors
    "F",    # Pyflakes
    "C4",   # flake8-comprehensions
    "C90",  # mccabe complex structure
    "D",    # pydocstyle
    "I",    # isort
    "PT",   # flake8-pytest-style
    "PL",   # Pylint
    "SIM",  # flake8-simplify
    "UP",   # pyupgrade
    "W",    # pycodestyle warnings
    "S",    # flake8-bandit
    "ANN",  # flake8-annotations
    "B",    # flake8-bugbear
    "NPY",  # NumPy-specific rules
]
extend-select = [
    "RUF022",   # unsorted-dunder-all
    "PLR6301",  # no-self-use
]
ignore = [
    "B024",
    "B028",     # no-explicit-stacklevel, TODO confirm this
    "C901",     # complex-structure, TODO confirm this
    "D100",
    "D104",
    "D105",
    "D107",
    "D415",
    "D200",
    "D205",
    "D212",
    "ANN002",
    "ANN003",
    "ANN101",
    "ANN102",
    "ANN204",
    "PLR0913",
]

[tool.ruff.lint.pydocstyle]
convention = "google"

[tool.ruff.lint.per-file-ignores]
"*.ipynb" = [
    "PLR2004",
    "W293",
    "D101",  # D*** - we should not require docs in every Jupyter notebook
    "D102",
    "D103",
    "D107"
]
"**/tests/**/*.py" = [
    "S101", # asserts allowed in tests...
    "ARG", # Unused function args
    "D101", # Missing docstring in public class
    "D102", # Missing docstring in public method
    "D103", # Missing docstring in public function
    "PT011", # we prefer assert at the end of the test instead of using "match" parameter in pytest.raises
    "ANN201", # Missing return type annotation
    "PLR2004", # Magic numbers are ok in tests
]
[tool.ruff.format]
docstring-code-format = true
docstring-code-line-length = 120

[tool.ruff.lint.isort]
known-first-party = ["ragbits"]
known-third-party = [
    "IPython", "PIL", "cv2", "dotenv", "editdistance", "fastapi", "fire", "hydra",
    "joblib", "loguru", "luigi", "matplotlib", "neptune", "neptune_config", "nltk",
    "numpy", "omegaconf", "pandas", "pqdm", "pydantic", "pytest", "pytorch_lightning",
    "requests", "scipy", "setuptools", "shapely", "skimage", "sklearn", "streamlit",
    "torch", "torchvision", "tqdm", "typer"
]<|MERGE_RESOLUTION|>--- conflicted
+++ resolved
@@ -6,11 +6,7 @@
 requires-python = ">=3.10"
 dependencies = [
     "ragbits-cli",
-<<<<<<< HEAD
-    "ragbits-core[chroma,lab,fastembed,local,otel,qdrant,pgvector,azure,gcs,huggingface,s3]",
-=======
     "ragbits-core[chroma,lab,fastembed,local,otel,qdrant,pgvector,azure,gcs,hf,s3]",
->>>>>>> f927a15f
     "ragbits-document-search[ray]",
     "ragbits-evaluate[relari]",
     "ragbits-guardrails[openai]",
