# /// script
# requires-python = ">=3.10"
# dependencies = [
#     "ragbits-document-search",
#     "ragbits-core[litellm]",
# ]
# ///
import asyncio

import chromadb
<<<<<<< HEAD
from ragbits.core.embeddings.litellm import LiteLLMEmbeddings
=======

from ragbits.core.embeddings import LiteLLMEmbeddings
>>>>>>> b8cd7373
from ragbits.core.vector_store.chromadb_store import ChromaDBStore
from ragbits.document_search import DocumentSearch
from ragbits.document_search.documents.document import DocumentMeta

documents = [
    DocumentMeta.create_text_document_from_literal("RIP boiled water. You will be mist."),
    DocumentMeta.create_text_document_from_literal(
        "Why programmers don't like to swim? Because they're scared of the floating points."
    ),
]


async def main():
    """Run the example."""
    chroma_client = chromadb.PersistentClient(path="chroma")
    embedding_client = LiteLLMEmbeddings()

    vector_store = ChromaDBStore(
        index_name="jokes",
        chroma_client=chroma_client,
        embedding_function=embedding_client,
    )
    document_search = DocumentSearch(embedder=vector_store.embedding_function, vector_store=vector_store)

    for document in documents:
        await document_search.ingest_document(document)

    results = await document_search.search("I'm boiling my water and I need a joke")
    print(results)


if __name__ == "__main__":
    asyncio.run(main())<|MERGE_RESOLUTION|>--- conflicted
+++ resolved
@@ -8,12 +8,8 @@
 import asyncio
 
 import chromadb
-<<<<<<< HEAD
-from ragbits.core.embeddings.litellm import LiteLLMEmbeddings
-=======
 
 from ragbits.core.embeddings import LiteLLMEmbeddings
->>>>>>> b8cd7373
 from ragbits.core.vector_store.chromadb_store import ChromaDBStore
 from ragbits.document_search import DocumentSearch
 from ragbits.document_search.documents.document import DocumentMeta
@@ -28,6 +24,7 @@
 
 async def main():
     """Run the example."""
+
     chroma_client = chromadb.PersistentClient(path="chroma")
     embedding_client = LiteLLMEmbeddings()
 
