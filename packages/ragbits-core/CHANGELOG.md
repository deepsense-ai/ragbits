--- conflicted
+++ resolved
@@ -1,12 +1,9 @@
 # CHANGELOG
 
 ## Unreleased
-<<<<<<< HEAD
 - Allow Prompt class to accept the asynchronous response_parser. Change the signature of parse_response method.
-=======
 
 ## 0.11.0 (2025-03-25)
->>>>>>> 6b6171da
 - Add HybridSearchVectorStore which can aggregate results from multiple VectorStores (#412)
 
 ## 0.10.2 (2025-03-21)
