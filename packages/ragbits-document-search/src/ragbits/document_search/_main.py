<<<<<<< HEAD
from collections.abc import Iterable, Sequence
=======
import warnings
from collections.abc import Sequence
>>>>>>> b2a0b030
from pathlib import Path
from typing import Any, ClassVar

from pydantic import BaseModel, Field
from typing_extensions import Self

from ragbits import document_search
from ragbits.core.audit import traceable
from ragbits.core.config import CoreConfig
from ragbits.core.llms.base import LLMType
from ragbits.core.llms.factory import get_preferred_llm
from ragbits.core.utils._pyproject import get_config_from_yaml
from ragbits.core.utils.config_handling import (
    NoPreferredConfigError,
    ObjectContructionConfig,
    WithConstructionConfig,
    import_by_path,
)
from ragbits.core.vector_stores import VectorStore
from ragbits.core.vector_stores.base import VectorStoreOptions
from ragbits.document_search.documents import element
from ragbits.document_search.documents.document import Document, DocumentMeta
from ragbits.document_search.documents.element import Element, IntermediateElement, IntermediateImageElement
from ragbits.document_search.documents.sources import Source
from ragbits.document_search.documents.sources.base import SourceResolver
from ragbits.document_search.ingestion import intermediate_handlers
from ragbits.document_search.ingestion.document_processor import DocumentProcessorRouter
<<<<<<< HEAD
=======
from ragbits.document_search.ingestion.intermediate_handlers.base import BaseIntermediateHandler
from ragbits.document_search.ingestion.intermediate_handlers.images import ImageIntermediateHandler
from ragbits.document_search.ingestion.processor_strategies import (
    ProcessingExecutionStrategy,
    SequentialProcessing,
)
>>>>>>> b2a0b030
from ragbits.document_search.ingestion.providers.base import BaseProvider
from ragbits.document_search.ingestion.strategies import (
    IngestStrategy,
    SequentialIngestStrategy,
)
from ragbits.document_search.ingestion.strategies.base import IngestExecutionResult
from ragbits.document_search.retrieval.rephrasers.base import QueryRephraser
from ragbits.document_search.retrieval.rephrasers.noop import NoopQueryRephraser
from ragbits.document_search.retrieval.rerankers.base import Reranker, RerankerOptions
from ragbits.document_search.retrieval.rerankers.noop import NoopReranker


class SearchConfig(BaseModel):
    """
    Configuration for the search process.
    """

    reranker_kwargs: dict[str, Any] = Field(default_factory=dict)
    vector_store_kwargs: dict[str, Any] = Field(default_factory=dict)
    embedder_kwargs: dict[str, Any] = Field(default_factory=dict)


class DocumentSearchConfig(BaseModel):
    """
    Schema for for the dict taken by DocumentSearch.from_config method.
    """

    vector_store: ObjectContructionConfig
    rephraser: ObjectContructionConfig = ObjectContructionConfig(type="NoopQueryRephraser")
    reranker: ObjectContructionConfig = ObjectContructionConfig(type="NoopReranker")
    ingest_strategy: ObjectContructionConfig = ObjectContructionConfig(type="SequentialIngestStrategy")
    providers: dict[str, ObjectContructionConfig] = {}
    intermediate_element_handlers: dict[str, ObjectContructionConfig] = {}


class DocumentSearch(WithConstructionConfig):
    """
    A main entrypoint to the DocumentSearch functionality.

    It provides methods for both ingestion and retrieval.

    Retrieval:

        1. Uses QueryRephraser to rephrase the query.
        2. Uses VectorStore to retrieve the most relevant chunks.
        3. Uses Reranker to rerank the chunks.
    """

    # WithConstructionConfig configuration
    default_module: ClassVar = document_search
    configuration_key: ClassVar = "document_search"

    vector_store: VectorStore
    query_rephraser: QueryRephraser
    reranker: Reranker
    document_processor_router: DocumentProcessorRouter
<<<<<<< HEAD
    ingest_strategy: IngestStrategy
=======
    processing_strategy: ProcessingExecutionStrategy
    intermediate_element_handlers: dict[type[IntermediateElement], BaseIntermediateHandler]
>>>>>>> b2a0b030

    def __init__(
        self,
        vector_store: VectorStore,
        query_rephraser: QueryRephraser | None = None,
        reranker: Reranker | None = None,
        document_processor_router: DocumentProcessorRouter | None = None,
<<<<<<< HEAD
        ingest_strategy: IngestStrategy | None = None,
=======
        processing_strategy: ProcessingExecutionStrategy | None = None,
        intermediate_element_handlers: dict[type[IntermediateElement], BaseIntermediateHandler] | None = None,
>>>>>>> b2a0b030
    ) -> None:
        self.vector_store = vector_store
        self.query_rephraser = query_rephraser or NoopQueryRephraser()
        self.reranker = reranker or NoopReranker()
        self.document_processor_router = document_processor_router or DocumentProcessorRouter.from_config()
<<<<<<< HEAD
        self.ingest_strategy = ingest_strategy or SequentialIngestStrategy()
=======
        self.processing_strategy = processing_strategy or SequentialProcessing()
        self.intermediate_element_handlers = intermediate_element_handlers or {
            IntermediateImageElement: ImageIntermediateHandler(llm=get_preferred_llm(llm_type=LLMType.VISION))
        }
>>>>>>> b2a0b030

    @classmethod
    def from_config(cls, config: dict) -> Self:
        """
        Creates and returns an instance of the DocumentSearch class from the given configuration.

        Args:
            config: A configuration object containing the configuration for initializing the DocumentSearch instance.

        Returns:
            DocumentSearch: An initialized instance of the DocumentSearch class.

        Raises:
            ValidationError: If the configuration doesn't follow the expected format.
            InvalidConfigError: If one of the specified classes can't be found or is not the correct type.
        """
        model = DocumentSearchConfig.model_validate(config)

        query_rephraser = QueryRephraser.subclass_from_config(model.rephraser)
        reranker: Reranker = Reranker.subclass_from_config(model.reranker)
        vector_store: VectorStore = VectorStore.subclass_from_config(model.vector_store)
        ingest_strategy = IngestStrategy.subclass_from_config(model.ingest_strategy)

        providers_config = DocumentProcessorRouter.from_dict_to_providers_config(model.providers)
        document_processor_router = DocumentProcessorRouter.from_config(providers_config)

<<<<<<< HEAD
        return cls(vector_store, query_rephraser, reranker, document_processor_router, ingest_strategy)
=======
        handlers = {
            import_by_path(element_type, element): import_by_path(
                handler_config["type"], intermediate_handlers
            ).from_config(handler_config["config"])
            for element_type, handler_config in config.get("intermediate_handlers", {}).items()
        }

        return cls(vector_store, query_rephraser, reranker, document_processor_router, processing_strategy, handlers)
>>>>>>> b2a0b030

    @classmethod
    def preferred_subclass(
        cls, config: CoreConfig, factory_path_override: str | None = None, yaml_path_override: Path | None = None
    ) -> Self:
        """
        Tries to create an instance by looking at project's component prefferences, either from YAML
        or from the factory. Takes optional overrides for both, which takes a higher precedence.

        Args:
            config: The CoreConfig instance containing preferred factory and configuration details.
            factory_path_override: A string representing the path to the factory function
                in the format of "module.submodule:factory_name".
            yaml_path_override: A string representing the path to the YAML file containing
                the Ragstack instance configuration. Looks for the configuration under the key "document_search",
                and if not found, instantiates the class with the preferred configuration for each component.

        Raises:
            InvalidConfigError: If the default factory or configuration can't be found.
        """
        if yaml_path_override:
            preferrences = get_config_from_yaml(yaml_path_override)

            # Look for explicit document search configuration
            if type_config := preferrences.get(cls.configuration_key):
                return cls.subclass_from_config(ObjectContructionConfig.model_validate(type_config))

            # Instantate the class with the preferred configuration for each component
            return cls.from_config(preferrences)

        if factory_path_override:
            return cls.subclass_from_factory(factory_path_override)

        if preferred_factory := config.component_preference_factories.get(cls.configuration_key):
            return cls.subclass_from_factory(preferred_factory)

        if config.component_preference_config_path is not None:
            # Look for explicit document search configuration
            if preferred_config := config.preferred_instances_config.get(cls.configuration_key):
                return cls.subclass_from_config(ObjectContructionConfig.model_validate(preferred_config))

            # Instantate the class with the prefereed configuration for each component
            return cls.from_config(config.preferred_instances_config)

        raise NoPreferredConfigError(f"Could not find preferred factory or configuration for {cls.configuration_key}")

    @traceable
    async def search(self, query: str, config: SearchConfig | None = None) -> Sequence[Element]:
        """
        Search for the most relevant chunks for a query.

        Args:
            query: The query to search for.
            config: The search configuration.

        Returns:
            A list of chunks.
        """
        config = config or SearchConfig()
        queries = await self.query_rephraser.rephrase(query)
        elements = []
        for rephrased_query in queries:
            results = await self.vector_store.retrieve(
                text=rephrased_query,
                options=VectorStoreOptions(**config.vector_store_kwargs),
            )
            elements.append([Element.from_vector_db_entry(result.entry) for result in results])

        return await self.reranker.rerank(
            elements=elements,
            query=query,
            options=RerankerOptions(**config.reranker_kwargs),
        )

    @traceable
    async def ingest(
        self,
        documents: str | Iterable[DocumentMeta | Document | Source],
        document_processor: BaseProvider | None = None,
    ) -> IngestExecutionResult:
        """
        Ingest documents into the search index.

        Args:
            documents: Either:
                - A sequence of `Document`, `DocumentMetadata`, or `Source` objects
                - A source-specific URI string (e.g., "gcs://bucket/*") to specify source location(s), for example:
                    - "file:///path/to/files/*.txt"
                    - "gcs://bucket/folder/*"
                    - "huggingface://dataset/split/row"
            document_processor: The document processor to use. If not provided, the document processor will be
                determined based on the document metadata.
<<<<<<< HEAD
=======
        """
        if isinstance(documents, str):
            sources: Sequence[DocumentMeta | Document | Source] = await SourceResolver.resolve(documents)
        else:
            sources = documents
        raw_elements = await self.processing_strategy.process_documents(
            sources, self.document_processor_router, document_processor
        )

        intermediate_elements: dict[type, list[IntermediateElement]] = {}
        for raw_element in raw_elements:
            if isinstance(raw_element, IntermediateElement):
                intermediate_elements.setdefault(type(raw_element), []).append(raw_element)

        elements = [raw_element for raw_element in raw_elements if not isinstance(raw_element, IntermediateElement)]

        for element_type, element_list in intermediate_elements.items():
            handler = self.intermediate_element_handlers.get(element_type)
            if handler:
                processed_elements = await handler.process(element_list)
                elements.extend(processed_elements)
            else:
                warnings.warn(
                    f"No handler found for {element_type.__name__}. Keeping unprocessed elements.", RuntimeWarning
                )

        await self._remove_entries_with_same_sources(elements)
        await self.insert_elements(elements)

    async def _remove_entries_with_same_sources(self, elements: list[Element]) -> None:
        """
        Remove entries from the vector store whose source id is present in the elements' metadata.
>>>>>>> b2a0b030

        Returns:
            The ingest execution result.
        """
        sources = await SourceResolver.resolve(documents) if isinstance(documents, str) else documents
        return await self.ingest_strategy(
            documents=sources,
            vector_store=self.vector_store,
            processor_router=self.document_processor_router,
            processor_overwrite=document_processor,
        )<|MERGE_RESOLUTION|>--- conflicted
+++ resolved
@@ -1,9 +1,4 @@
-<<<<<<< HEAD
 from collections.abc import Iterable, Sequence
-=======
-import warnings
-from collections.abc import Sequence
->>>>>>> b2a0b030
 from pathlib import Path
 from typing import Any, ClassVar
 
@@ -31,16 +26,8 @@
 from ragbits.document_search.documents.sources.base import SourceResolver
 from ragbits.document_search.ingestion import intermediate_handlers
 from ragbits.document_search.ingestion.document_processor import DocumentProcessorRouter
-<<<<<<< HEAD
-=======
 from ragbits.document_search.ingestion.intermediate_handlers.base import BaseIntermediateHandler
 from ragbits.document_search.ingestion.intermediate_handlers.images import ImageIntermediateHandler
-from ragbits.document_search.ingestion.processor_strategies import (
-    ProcessingExecutionStrategy,
-    SequentialProcessing,
-)
->>>>>>> b2a0b030
-from ragbits.document_search.ingestion.providers.base import BaseProvider
 from ragbits.document_search.ingestion.strategies import (
     IngestStrategy,
     SequentialIngestStrategy,
@@ -95,13 +82,10 @@
     vector_store: VectorStore
     query_rephraser: QueryRephraser
     reranker: Reranker
+
+    ingest_strategy: IngestStrategy
     document_processor_router: DocumentProcessorRouter
-<<<<<<< HEAD
-    ingest_strategy: IngestStrategy
-=======
-    processing_strategy: ProcessingExecutionStrategy
-    intermediate_element_handlers: dict[type[IntermediateElement], BaseIntermediateHandler]
->>>>>>> b2a0b030
+    enricher_router: dict[type[IntermediateElement], BaseIntermediateHandler]
 
     def __init__(
         self,
@@ -109,25 +93,17 @@
         query_rephraser: QueryRephraser | None = None,
         reranker: Reranker | None = None,
         document_processor_router: DocumentProcessorRouter | None = None,
-<<<<<<< HEAD
         ingest_strategy: IngestStrategy | None = None,
-=======
-        processing_strategy: ProcessingExecutionStrategy | None = None,
-        intermediate_element_handlers: dict[type[IntermediateElement], BaseIntermediateHandler] | None = None,
->>>>>>> b2a0b030
+        enricher_router: dict[type[IntermediateElement], BaseIntermediateHandler] | None = None,
     ) -> None:
         self.vector_store = vector_store
         self.query_rephraser = query_rephraser or NoopQueryRephraser()
         self.reranker = reranker or NoopReranker()
+        self.ingest_strategy = ingest_strategy or SequentialIngestStrategy()
         self.document_processor_router = document_processor_router or DocumentProcessorRouter.from_config()
-<<<<<<< HEAD
-        self.ingest_strategy = ingest_strategy or SequentialIngestStrategy()
-=======
-        self.processing_strategy = processing_strategy or SequentialProcessing()
-        self.intermediate_element_handlers = intermediate_element_handlers or {
-            IntermediateImageElement: ImageIntermediateHandler(llm=get_preferred_llm(llm_type=LLMType.VISION))
+        self.enricher_router = enricher_router or {
+            IntermediateImageElement: ImageIntermediateHandler(llm=get_preferred_llm(llm_type=LLMType.VISION)),
         }
->>>>>>> b2a0b030
 
     @classmethod
     def from_config(cls, config: dict) -> Self:
@@ -149,23 +125,18 @@
         query_rephraser = QueryRephraser.subclass_from_config(model.rephraser)
         reranker: Reranker = Reranker.subclass_from_config(model.reranker)
         vector_store: VectorStore = VectorStore.subclass_from_config(model.vector_store)
+
         ingest_strategy = IngestStrategy.subclass_from_config(model.ingest_strategy)
-
         providers_config = DocumentProcessorRouter.from_dict_to_providers_config(model.providers)
         document_processor_router = DocumentProcessorRouter.from_config(providers_config)
-
-<<<<<<< HEAD
-        return cls(vector_store, query_rephraser, reranker, document_processor_router, ingest_strategy)
-=======
         handlers = {
-            import_by_path(element_type, element): import_by_path(
-                handler_config["type"], intermediate_handlers
-            ).from_config(handler_config["config"])
+            import_by_path(element_type, element): (
+                import_by_path(handler_config["type"], intermediate_handlers).from_config(handler_config["config"])
+            )
             for element_type, handler_config in config.get("intermediate_handlers", {}).items()
         }
 
-        return cls(vector_store, query_rephraser, reranker, document_processor_router, processing_strategy, handlers)
->>>>>>> b2a0b030
+        return cls(vector_store, query_rephraser, reranker, document_processor_router, ingest_strategy, handlers)
 
     @classmethod
     def preferred_subclass(
@@ -241,58 +212,17 @@
         )
 
     @traceable
-    async def ingest(
-        self,
-        documents: str | Iterable[DocumentMeta | Document | Source],
-        document_processor: BaseProvider | None = None,
-    ) -> IngestExecutionResult:
+    async def ingest(self, documents: str | Iterable[DocumentMeta | Document | Source]) -> IngestExecutionResult:
         """
         Ingest documents into the search index.
 
         Args:
             documents: Either:
-                - A sequence of `Document`, `DocumentMetadata`, or `Source` objects
+                - A iterable of `Document`, `DocumentMetadata`, or `Source` objects
                 - A source-specific URI string (e.g., "gcs://bucket/*") to specify source location(s), for example:
                     - "file:///path/to/files/*.txt"
                     - "gcs://bucket/folder/*"
                     - "huggingface://dataset/split/row"
-            document_processor: The document processor to use. If not provided, the document processor will be
-                determined based on the document metadata.
-<<<<<<< HEAD
-=======
-        """
-        if isinstance(documents, str):
-            sources: Sequence[DocumentMeta | Document | Source] = await SourceResolver.resolve(documents)
-        else:
-            sources = documents
-        raw_elements = await self.processing_strategy.process_documents(
-            sources, self.document_processor_router, document_processor
-        )
-
-        intermediate_elements: dict[type, list[IntermediateElement]] = {}
-        for raw_element in raw_elements:
-            if isinstance(raw_element, IntermediateElement):
-                intermediate_elements.setdefault(type(raw_element), []).append(raw_element)
-
-        elements = [raw_element for raw_element in raw_elements if not isinstance(raw_element, IntermediateElement)]
-
-        for element_type, element_list in intermediate_elements.items():
-            handler = self.intermediate_element_handlers.get(element_type)
-            if handler:
-                processed_elements = await handler.process(element_list)
-                elements.extend(processed_elements)
-            else:
-                warnings.warn(
-                    f"No handler found for {element_type.__name__}. Keeping unprocessed elements.", RuntimeWarning
-                )
-
-        await self._remove_entries_with_same_sources(elements)
-        await self.insert_elements(elements)
-
-    async def _remove_entries_with_same_sources(self, elements: list[Element]) -> None:
-        """
-        Remove entries from the vector store whose source id is present in the elements' metadata.
->>>>>>> b2a0b030
 
         Returns:
             The ingest execution result.
@@ -301,6 +231,6 @@
         return await self.ingest_strategy(
             documents=sources,
             vector_store=self.vector_store,
-            processor_router=self.document_processor_router,
-            processor_overwrite=document_processor,
+            parser_router=self.document_processor_router,
+            enricher_router=self.enricher_router,
         )