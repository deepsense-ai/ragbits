import asyncio
from dataclasses import dataclass
from pathlib import Path
from typing import Annotated

import typer
from pydantic import BaseModel

from ragbits.cli._utils import get_instance_or_exit
from ragbits.cli.state import print_output
from ragbits.core.utils.config_handling import WithConstructionConfig
from ragbits.evaluate.config import eval_config
<<<<<<< HEAD
from ragbits.evaluate.dataloaders import DataLoader, get_dataloader_instance
from ragbits.evaluate.metrics.base import MetricSet
from ragbits.evaluate.pipelines import get_evaluation_assets_for_target
=======
from ragbits.evaluate.dataloaders import DataLoader
from ragbits.evaluate.evaluator import Evaluator
from ragbits.evaluate.metrics.base import MetricSet
from ragbits.evaluate.pipelines import get_evaluation_pipeline_for_target
from ragbits.evaluate.pipelines.base import EvaluationPipeline
>>>>>>> a1d891ea

eval_app = typer.Typer(no_args_is_help=True)


def register(app: typer.Typer) -> None:
    """
    Register the CLI commands for the package.

    Args:
        app: The Typer object to register the commands with.
    """
    app.add_typer(eval_app, name="evaluate", help="Commands for interacting with ragbits evaluate module")


@dataclass
class _CLIState:
    dataloader: DataLoader | None = None
    pipeline: EvaluationPipeline | None = None
    metrics: MetricSet | None = None


class EvaluationResult(BaseModel):
    """A container for evaluation results"""

    metrics: dict


state: _CLIState = _CLIState()


@eval_app.callback()
def common_args(
    dataloader_factory_path: Annotated[
        str | None,
        typer.Option(
            help="A path to evaluation data loader factory in format python.path:function_name",
            exists=True,
            resolve_path=True,
        ),
    ] = None,
    dataloader_yaml_path: Annotated[
        Path | None,
        typer.Option(
            help="A path to evaluation data loader configuration",
            exists=True,
            resolve_path=True,
        ),
    ] = None,
    target_factory_path: Annotated[
        str | None,
        typer.Option(
            help="A path to a factory of the evaluation target class in format: python.path:function_name",
            exists=True,
            resolve_path=True,
        ),
    ] = None,
    target_yaml_path: Annotated[
        Path | None,
        typer.Option(
            help="A path to a YAML configuration file of the evaluation target class",
            exists=True,
            resolve_path=True,
        ),
    ] = None,
    metrics_factory_path: Annotated[
        str | None,
        typer.Option(
            help="A path to metrics factory in format python.path:function_name",
            exists=True,
            resolve_path=True,
        ),
    ] = None,
    metrics_yaml_path: Annotated[
        Path | None,
        typer.Option(
            help="A path to metrics configuration",
            exists=True,
            resolve_path=True,
        ),
    ] = None,
) -> None:
    """
    Common arguments for the evaluate commands.
    """
    evaluation_target = get_instance_or_exit(
        cls=WithConstructionConfig,
        factory_path=target_factory_path,
        yaml_path=target_yaml_path,
        config_override=eval_config,
    )
    state.pipeline = get_evaluation_pipeline_for_target(evaluation_target)
    # TODO: validate if given dataloader is suitable for evaluation pipeline
    state.dataloader = get_instance_or_exit(
        cls=DataLoader,
        factory_path=dataloader_factory_path,
        yaml_path=dataloader_yaml_path,
        config_override=eval_config,
    )
    # TODO: validate if given metric set is suitable for evaluation pipeline
    state.metrics = get_instance_or_exit(
        cls=MetricSet,
        factory_path=metrics_factory_path,
        yaml_path=metrics_yaml_path,
        config_override=eval_config,
    )


@eval_app.command()
def run() -> None:
    """
    Evaluate the pipeline.
    """

    async def run() -> None:
        if state.dataloader is None:
            raise ValueError("Evaluation dataloader not initialized")
        if state.pipeline is None:
            raise ValueError("Evaluation pipeline not initialized")
        if state.metrics is None:
            raise ValueError("Evaluation metrics not initialized")
<<<<<<< HEAD
        if state.dataloader is None:
            raise ValueError("Dataloader not initialized")
        evaluation_pipeline, evaluator = get_evaluation_assets_for_target(evaluation_target=state.evaluation_target)
=======

        evaluator = Evaluator()
>>>>>>> a1d891ea
        metric_results = await evaluator.compute(
            pipeline=state.pipeline,
            dataloader=state.dataloader,
            metrics=state.metrics,
        )
        evaluation_results = EvaluationResult(
            metrics={"metrics": metric_results["metrics"], "time_perf": metric_results["time_perf"]}
        )
        print_output(evaluation_results)

    asyncio.run(run())<|MERGE_RESOLUTION|>--- conflicted
+++ resolved
@@ -10,17 +10,11 @@
 from ragbits.cli.state import print_output
 from ragbits.core.utils.config_handling import WithConstructionConfig
 from ragbits.evaluate.config import eval_config
-<<<<<<< HEAD
-from ragbits.evaluate.dataloaders import DataLoader, get_dataloader_instance
-from ragbits.evaluate.metrics.base import MetricSet
-from ragbits.evaluate.pipelines import get_evaluation_assets_for_target
-=======
 from ragbits.evaluate.dataloaders import DataLoader
 from ragbits.evaluate.evaluator import Evaluator
 from ragbits.evaluate.metrics.base import MetricSet
 from ragbits.evaluate.pipelines import get_evaluation_pipeline_for_target
 from ragbits.evaluate.pipelines.base import EvaluationPipeline
->>>>>>> a1d891ea
 
 eval_app = typer.Typer(no_args_is_help=True)
 
@@ -141,14 +135,8 @@
             raise ValueError("Evaluation pipeline not initialized")
         if state.metrics is None:
             raise ValueError("Evaluation metrics not initialized")
-<<<<<<< HEAD
-        if state.dataloader is None:
-            raise ValueError("Dataloader not initialized")
-        evaluation_pipeline, evaluator = get_evaluation_assets_for_target(evaluation_target=state.evaluation_target)
-=======
 
         evaluator = Evaluator()
->>>>>>> a1d891ea
         metric_results = await evaluator.compute(
             pipeline=state.pipeline,
             dataloader=state.dataloader,
