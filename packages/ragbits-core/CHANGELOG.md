# CHANGELOG

## Unreleased

<<<<<<< HEAD
- Add support for images in few shot prompts (#155)
=======
- Add instruction on how to use local servers for LLMs (#395).
>>>>>>> 60aa8bb6

## 0.9.0 (2025-02-25)

- Add support to fastembed dense & sparse embeddings.
- Rename "default configuration" to "preferred configuration" (#361).
- Allow to pass str or dict to LLM.generate() (#286)
- Fix: changed variable type from Filter to WhereQuery in the Qdrant vector store in list method.
- Rename all embedders to have `Embedder` in their name (instead of `Embeddings`).

## 0.8.0 (2025-01-29)

### Added

- Add support for pgvector as VectorStore (#267).

## 0.7.0 (2025-01-21)

### Added

- Add nice-looking CLI logging for audit module (#273).
- Add support for returning metadata from LLMs (#274).

### Changed

- Fix: limiting in qdrant vector store (#282).
- Refactor: remove LLM client abstraction and lift it up to LLM (#270).

## 0.6.0 (2024-12-27)

### Added

- Add option to pass LiteLLM router to LLM instances (#262).
- Add commands to browse vector stores (#244).

### Changed

- Implement generic Options class (#248).
- Fix LiteLLM crash in python 3.13 (#245).

## 0.5.1 (2024-12-09)

### Changed

- Refactor: added standardized way to create ragbits objects from config (#233).

## 0.5.0 (2024-12-05)

### Added

- Default LLM factory when configuration is not provided (#209).
- Add remove operation to VectorStore (#210).
- Install litellm package by default (#236).

## 0.4.0 (2024-11-27)

### Added

- Add support for Qdrant VectorStore (#163).
- Add streaming interface to LLMs (#188).
- Better images support in Prompt abstractions (#201).


## 0.3.0 (2024-11-06)

### Added

- Observability toolset, with initial support to export traces to OpenTelemetry (#168)
- CLI commands to render / exec prompts (#146)
- Support of images in Prompt abstractions (#149)
- Support for different MetadataStores in VectorStore (#144)
- Now LLMs can be configured separately for vision, text and structured. (#153)

### Changed

- refactor: Add dynamic loading for modules that depend on optional dependencies (#148).
- refactor: Refactor vector store public API. (#151)

## 0.2.0 (2024-10-23)

### Added

- Project README.md (#103).
- Listing entries API for VectorStores (#138).
- Overrides for prompt discovery configurable in `pyproject.toml` file (#101).
- Default LLM factory configurable in `pyproject.toml` file (#101).

### Changed

- Fixed bug in chromadb while returning multiple records (#117).
- Fixed bug in prompt rendering for some pydantic models (#137).

## 0.1.0 (2024-10-08)

### Added

- Initial release of the package.
- Introduce core components: Prompts, LLMs, Embedder and VectorStores.
- `Prompt` class integration with promptfoo.
- LiteLLM integration.
- ChromaDB integration.
- Prompts lab.
- Prompts autodiscovery.
<|MERGE_RESOLUTION|>--- conflicted
+++ resolved
@@ -2,11 +2,8 @@
 
 ## Unreleased
 
-<<<<<<< HEAD
 - Add support for images in few shot prompts (#155)
-=======
 - Add instruction on how to use local servers for LLMs (#395).
->>>>>>> 60aa8bb6
 
 ## 0.9.0 (2025-02-25)
 
