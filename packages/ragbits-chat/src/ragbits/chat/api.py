import importlib
import json
import logging
import time
from collections.abc import AsyncGenerator
from contextlib import asynccontextmanager
from pathlib import Path
from typing import Any, Literal

import uvicorn
from fastapi import Depends, FastAPI, HTTPException, Request, status
from fastapi.exceptions import RequestValidationError
from fastapi.middleware.cors import CORSMiddleware
from fastapi.responses import HTMLResponse, JSONResponse, StreamingResponse
from fastapi.security import HTTPAuthorizationCredentials, HTTPBearer
from fastapi.staticfiles import StaticFiles
from pydantic import BaseModel, Field

from ragbits.chat.interface import ChatInterface
from ragbits.chat.interface.types import ChatContext, ChatResponse, ChatResponseType, Message
from ragbits.core.audit.metrics import record_metric
from ragbits.core.audit.metrics.base import MetricType
from ragbits.core.audit.traces import trace

from .auth import AuthenticationBackend, User
from .auth.models import JWTToken
from .metrics import ChatCounterMetric, ChatHistogramMetric

logger = logging.getLogger(__name__)


class ChatMessageRequest(BaseModel):
    """
    Request body for chat message
    """

    message: str = Field(..., description="The current user message")
    history: list[Message] = Field(default_factory=list, description="Previous message history")
    context: dict[str, Any] = Field(default_factory=dict, description="User context information")


class FeedbackRequest(BaseModel):
    """
    Request body for feedback submission
    """

    message_id: str = Field(..., description="ID of the message receiving feedback")
    feedback: Literal["like", "dislike"] = Field(..., description="Type of feedback (like or dislike)")
    payload: dict = Field(default_factory=dict, description="Additional feedback details")


class LoginRequest(BaseModel):
    """
    Request body for user login
    """

    username: str = Field(..., description="Username")
    password: str = Field(..., description="Password")


class LoginResponse(BaseModel):
    """
    Response body for successful login
    """

    success: bool = Field(..., description="Whether login was successful")
    user: dict | None = Field(None, description="User information")
    error_message: str | None = Field(None, description="Error message if login failed")
    jwt_token: JWTToken | None = Field(..., description="Access jwt_token")


class LogoutRequest(BaseModel):
    """
    Request body for user logout
    """

    session_id: str = Field(..., description="Session ID to logout")


class RagbitsAPI:
    """
    RagbitsAPI class for running API with Demo UI for testing purposes
    """

    def __init__(
        self,
        chat_interface: type[ChatInterface] | str,
        cors_origins: list[str] | None = None,
        ui_build_dir: str | None = None,
        debug_mode: bool = False,
        auth_backend: AuthenticationBackend | None = None,
    ) -> None:
        """
        Initialize the RagbitsAPI.

        Args:
            chat_interface: Either a ChatInterface class (recommended) or a string path to a class
                                in format "module.path:ClassName" (legacy support)
            cors_origins: List of allowed CORS origins. If None, defaults to common development origins.
            ui_build_dir: Path to a custom UI build directory. If None, uses the default package UI.
            debug_mode: Flag enabling debug tools in the default UI
            auth_backend: Authentication backend for user authentication. If None, no authentication required.
        """
        self.chat_interface: ChatInterface = self._load_chat_interface(chat_interface)
        self.dist_dir = Path(ui_build_dir) if ui_build_dir else Path(__file__).parent / "ui-build"
        self.cors_origins = cors_origins or []
        self.debug_mode = debug_mode
        self.auth_backend = auth_backend
        self.security = HTTPBearer(auto_error=False) if auth_backend else None

        @asynccontextmanager
        async def lifespan(app: FastAPI) -> AsyncGenerator[None, None]:
            await self.chat_interface.setup()
            yield

        self.app = FastAPI(lifespan=lifespan)

        self.configure_app()
        self.setup_routes()
        self.setup_exception_handlers()

    def configure_app(self) -> None:
        """Configures middleware, CORS, and other settings."""
        self.app.add_middleware(
            CORSMiddleware,
            allow_origins=self.cors_origins,
            allow_credentials=True,
            allow_methods=["*"],
            allow_headers=["*"],
        )

        assets_dir = self.dist_dir / "assets"
        static_dir = self.dist_dir / "static"
        # Note: Assets directory is always produced by the build process, but static directory is optional
        self.app.mount("/assets", StaticFiles(directory=str(assets_dir)), name="assets")
        if static_dir.exists():
            self.app.mount("/static", StaticFiles(directory=str(static_dir)), name="static")

    def setup_exception_handlers(self) -> None:
        """Setup custom exception handlers."""

        @self.app.exception_handler(RequestValidationError)
        async def validation_exception_handler(request: Request, exc: RequestValidationError) -> JSONResponse:
            """Handle validation errors in a structured way."""
            logger.error(f"Validation error: {exc}")
            return JSONResponse(
                status_code=status.HTTP_422_UNPROCESSABLE_ENTITY,
                content={"detail": exc.errors(), "body": exc.body},
            )

    def setup_routes(self) -> None:
        """Defines API routes."""
        # Create security dependency variable to avoid B008 linting error
        security_dependency = Depends(self.security) if self.security else None

        @self.app.post("/api/chat", response_class=StreamingResponse)
        async def chat_message(
            request: ChatMessageRequest,
            credentials: HTTPAuthorizationCredentials | None = security_dependency,
        ) -> StreamingResponse:
            return await self._handle_chat_message(request, credentials)

        @self.app.post("/api/feedback", response_class=JSONResponse)
        async def feedback(
            request: FeedbackRequest,
            credentials: HTTPAuthorizationCredentials | None = security_dependency,
        ) -> JSONResponse:
            return await self._handle_feedback(request, credentials)

        # Authentication routes
        if self.auth_backend:

            @self.app.post("/api/auth/login", response_class=JSONResponse)
            async def login(request: LoginRequest) -> JSONResponse:
                return await self._handle_login(request)

            @self.app.post("/api/auth/logout", response_class=JSONResponse)
            async def logout(request: LogoutRequest) -> JSONResponse:
                return await self._handle_logout(request)

        @self.app.get("/api/config", response_class=JSONResponse)
        async def config() -> JSONResponse:
            like_config = self.chat_interface.feedback_config.like_form
            dislike_config = self.chat_interface.feedback_config.dislike_form
            user_settings_config = self.chat_interface.user_settings.form

            config_dict = {
                "feedback": {
                    "like": {
                        "enabled": self.chat_interface.feedback_config.like_enabled,
                        "form": like_config,
                    },
                    "dislike": {
                        "enabled": self.chat_interface.feedback_config.dislike_enabled,
                        "form": dislike_config,
                    },
                },
                "customization": self.chat_interface.ui_customization.model_dump()
                if self.chat_interface.ui_customization
                else None,
                "user_settings": {"form": user_settings_config},
                "debug_mode": self.debug_mode,
                "conversation_history": self.chat_interface.conversation_history,
                "authentication": {
                    "enabled": self.auth_backend is not None,
                    "type": type(self.auth_backend).__name__ if self.auth_backend else None,
                },
            }

            return JSONResponse(content=config_dict)

<<<<<<< HEAD
    async def _validate_authentication(self, credentials: HTTPAuthorizationCredentials | None) -> User | None:
        """Validate authentication credentials and return user if valid."""
        if not self.auth_backend:
            return None

        if not credentials:
            raise HTTPException(
                status_code=status.HTTP_401_UNAUTHORIZED,
                detail="Authentication required",
                headers={"WWW-Authenticate": "Bearer"},
            )

        # The jwt_token should be the session_id
        auth_result = await self.auth_backend.validate_token(credentials.credentials)
        if not auth_result.success:
            raise HTTPException(
                status_code=status.HTTP_401_UNAUTHORIZED,
                detail=auth_result.error_message or "Invalid session",
                headers={"WWW-Authenticate": "Bearer"},
            )

        return auth_result.user

    @staticmethod
    def _prepare_chat_context(
        request: ChatMessageRequest,
        authenticated_user: User | None,
        credentials: HTTPAuthorizationCredentials | None,
    ) -> ChatContext:
        """Prepare and validate chat context from request."""
        chat_context = ChatContext(**request.context)

        # Add session_id to context if authenticated
        if authenticated_user and credentials:
            chat_context.session_id = credentials.credentials
            chat_context.state["authenticated_user"] = authenticated_user

        # Verify state signature if provided
        if "state" in request.context and "signature" in request.context:
            state = request.context["state"]
            signature = request.context["signature"]
            if not ChatInterface.verify_state(state, signature):
                logger.warning(f"Invalid state signature received for message {chat_context.message_id}")
                record_metric(
                    ChatCounterMetric.API_ERROR_COUNT,
                    1,
                    metric_type=MetricType.COUNTER,
                    endpoint="/api/chat",
                    status_code="400",
                    error_type="invalid_state_signature",
                )
                raise HTTPException(
                    status_code=status.HTTP_400_BAD_REQUEST,
                    detail="Invalid state signature",
                )

        return chat_context

    async def _handle_chat_message(
        self, request: ChatMessageRequest, credentials: HTTPAuthorizationCredentials | None = None
    ) -> StreamingResponse:  # noqa: PLR0915
=======
        @self.app.get("/{full_path:path}", response_class=HTMLResponse)
        async def root() -> HTMLResponse:
            index_file = self.dist_dir / "index.html"
            with open(str(index_file)) as file:
                return HTMLResponse(content=file.read())

    async def _handle_chat_message(self, request: ChatMessageRequest) -> StreamingResponse:  # noqa: PLR0915
>>>>>>> 13b191b2
        """Handle chat message requests with metrics tracking."""
        start_time = time.time()

        # Track API request
        record_metric(
            ChatCounterMetric.API_REQUEST_COUNT, 1, metric_type=MetricType.COUNTER, endpoint="/api/chat", method="POST"
        )

        try:
            # Validate authentication if required
            authenticated_user = await self._validate_authentication(credentials)

            if not self.chat_interface:
                record_metric(
                    ChatCounterMetric.API_ERROR_COUNT,
                    1,
                    metric_type=MetricType.COUNTER,
                    endpoint="/api/chat",
                    status_code="500",
                    error_type="chat_interface_not_initialized",
                )
                raise HTTPException(status_code=500, detail="Chat implementation is not initialized")

            # Prepare chat context
            chat_context = RagbitsAPI._prepare_chat_context(request, authenticated_user, credentials)

            # Get the response generator from the chat interface
            response_generator = self.chat_interface.chat(
                message=request.message,
                history=[msg.model_dump() for msg in request.history],
                context=chat_context,
            )

            # wrapper function to trace the response generation
            async def chat_response() -> AsyncGenerator[str, None]:
                response_text = ""
                reference_text = ""
                state_update_text = ""

                with trace(
                    message=request.message,
                    history=[msg.model_dump() for msg in request.history],
                    context=chat_context,
                ) as outputs:
                    async for chunk in RagbitsAPI._chat_response_to_sse(response_generator):
                        data_dict = json.loads(chunk[len("data: ") :])

                        content = str(data_dict.get("content", ""))

                        match data_dict.get("type"):
                            case ChatResponseType.TEXT:
                                response_text += content
                            case ChatResponseType.REFERENCE:
                                reference_text += content
                            case ChatResponseType.STATE_UPDATE:
                                state_update_text += content
                            case ChatResponseType.MESSAGE_ID:
                                outputs.message_id = content
                            case ChatResponseType.CONVERSATION_ID:
                                outputs.conversation_id = content
                            case ChatResponseType.IMAGE:
                                outputs.image_url = content

                        yield chunk

                    outputs.response_text = response_text
                    outputs.reference_text = reference_text
                    outputs.state_update_text = state_update_text

            streaming_response = StreamingResponse(
                chat_response(),
                media_type="text/event-stream",
            )

            # Track successful request duration
            duration = time.time() - start_time
            record_metric(
                ChatHistogramMetric.API_REQUEST_DURATION,
                duration,
                metric_type=MetricType.HISTOGRAM,
                endpoint="/api/chat",
                method="POST",
                status="success",
            )

            return streaming_response

        except HTTPException as e:
            # Track HTTP errors
            duration = time.time() - start_time
            record_metric(
                ChatHistogramMetric.API_REQUEST_DURATION,
                duration,
                metric_type=MetricType.HISTOGRAM,
                endpoint="/api/chat",
                method="POST",
                status="error",
            )
            record_metric(
                ChatCounterMetric.API_ERROR_COUNT,
                1,
                metric_type=MetricType.COUNTER,
                endpoint="/api/chat",
                status_code=str(e.status_code),
                error_type="http_exception",
            )
            raise
        except Exception as e:
            # Track unexpected errors
            duration = time.time() - start_time
            record_metric(
                ChatHistogramMetric.API_REQUEST_DURATION,
                duration,
                metric_type=MetricType.HISTOGRAM,
                endpoint="/api/chat",
                method="POST",
                status="error",
            )
            record_metric(
                ChatCounterMetric.API_ERROR_COUNT,
                1,
                metric_type=MetricType.COUNTER,
                endpoint="/api/chat",
                status_code="500",
                error_type=type(e).__name__,
            )
            raise HTTPException(status_code=500, detail="Internal server error") from None

    async def _handle_feedback(
        self, request: FeedbackRequest, credentials: HTTPAuthorizationCredentials | None = None
    ) -> JSONResponse:
        """Handle feedback requests with metrics tracking."""
        start_time = time.time()

        # Track API request
        record_metric(
            ChatCounterMetric.API_REQUEST_COUNT,
            1,
            metric_type=MetricType.COUNTER,
            endpoint="/api/feedback",
            method="POST",
        )

        try:
            # Validate authentication if required
            await self._validate_authentication(credentials)

            if not self.chat_interface:
                record_metric(
                    ChatCounterMetric.API_ERROR_COUNT,
                    1,
                    metric_type=MetricType.COUNTER,
                    endpoint="/api/feedback",
                    status_code="500",
                    error_type="chat_interface_not_initialized",
                )
                raise HTTPException(status_code=500, detail="Chat implementation is not initialized")

            await self.chat_interface.save_feedback(
                message_id=request.message_id,
                feedback=request.feedback,
                payload=request.payload,
            )

            # Track successful request duration
            duration = time.time() - start_time
            record_metric(
                ChatHistogramMetric.API_REQUEST_DURATION,
                duration,
                metric_type=MetricType.HISTOGRAM,
                endpoint="/api/feedback",
                method="POST",
                status="success",
            )

            return JSONResponse(content={"status": "success"})

        except HTTPException as e:
            # Track HTTP errors
            duration = time.time() - start_time
            record_metric(
                ChatHistogramMetric.API_REQUEST_DURATION,
                duration,
                metric_type=MetricType.HISTOGRAM,
                endpoint="/api/feedback",
                method="POST",
                status="error",
            )
            record_metric(
                ChatCounterMetric.API_ERROR_COUNT,
                1,
                metric_type=MetricType.COUNTER,
                endpoint="/api/feedback",
                status_code=str(e.status_code),
                error_type="http_exception",
            )
            raise
        except Exception as e:
            # Track unexpected errors
            duration = time.time() - start_time
            record_metric(
                ChatHistogramMetric.API_REQUEST_DURATION,
                duration,
                metric_type=MetricType.HISTOGRAM,
                endpoint="/api/feedback",
                method="POST",
                status="error",
            )
            record_metric(
                ChatCounterMetric.API_ERROR_COUNT,
                1,
                metric_type=MetricType.COUNTER,
                endpoint="/api/feedback",
                status_code="500",
                error_type=type(e).__name__,
            )
            raise HTTPException(status_code=500, detail="Internal server error") from None

    async def _handle_login(self, request: LoginRequest) -> JSONResponse:
        """Handle user login requests."""
        if not self.auth_backend:
            raise HTTPException(status_code=500, detail="Authentication not configured")

        try:
            from .auth.models import UserCredentials

            credentials = UserCredentials(username=request.username, password=request.password)
            auth_result = await self.auth_backend.authenticate_with_credentials(credentials)

            if auth_result.success and auth_result.jwt_token:
                return JSONResponse(
                    content=LoginResponse(
                        success=True,
                        user=auth_result.user.model_dump() if auth_result.user else None,
                        error_message=None,
                        jwt_token=auth_result.jwt_token,
                    ).model_dump()
                )
            else:
                return JSONResponse(
                    status_code=status.HTTP_401_UNAUTHORIZED,
                    content=LoginResponse(
                        success=False,
                        user=None,
                        error_message=auth_result.error_message or "Invalid credentials",
                        jwt_token=None,
                    ).model_dump(),
                )
        except Exception as e:
            logger.error(f"Login error: {e}")
            return JSONResponse(
                status_code=status.HTTP_500_INTERNAL_SERVER_ERROR,
                content=LoginResponse(
                    success=False,
                    user=None,
                    error_message="Internal server error",
                    jwt_token=None,
                ).model_dump(),
            )

    async def _handle_logout(self, request: LogoutRequest) -> JSONResponse:
        """Handle user logout requests."""
        if not self.auth_backend:
            raise HTTPException(status_code=500, detail="Authentication not configured")

        try:
            success = await self.auth_backend.revoke_token(request.session_id)
            return JSONResponse(content={"success": success})
        except Exception as e:
            logger.error(f"Logout error: {e}")
            return JSONResponse(
                status_code=status.HTTP_500_INTERNAL_SERVER_ERROR,
                content={"success": False, "error_message": "Internal server error"},
            )

    @staticmethod
    async def _chat_response_to_sse(
        responses: AsyncGenerator[ChatResponse],
    ) -> AsyncGenerator[str, None]:
        """
        Formats chat responses into Server-Sent Events (SSE) format for streaming to the client.
        Each response is converted to JSON and wrapped in the SSE 'data:' prefix.

        Args:
            responses: The chat response generator
        """
        chunk_count = 0
        stream_start_time = time.time()

        try:
            async for response in responses:
                chunk_count += 1
                data = json.dumps(
                    {
                        "type": response.type.value,
                        "content": response.content
                        if isinstance(response.content, str | list)
                        else response.content.model_dump(),
                    }
                )
                yield f"data: {data}\n\n"
        finally:
            # Track streaming metrics
            stream_duration = time.time() - stream_start_time
            record_metric(
                ChatHistogramMetric.API_STREAM_DURATION,
                stream_duration,
                metric_type=MetricType.HISTOGRAM,
                endpoint="/api/chat",
            )
            record_metric(
                ChatCounterMetric.API_STREAM_CHUNK_COUNT,
                chunk_count,
                metric_type=MetricType.COUNTER,
                endpoint="/api/chat",
            )

    @staticmethod
    def _load_chat_interface(implementation: type[ChatInterface] | str) -> ChatInterface:
        """Initialize the chat implementation from either a class directly or a module path.

        Args:
            implementation: Either a ChatInterface class or a string path in format "module:class"
        """
        if isinstance(implementation, str):
            module_stringified, object_stringified = implementation.split(":")
            logger.info(f"Loading chat implementation from path: {module_stringified}, class: {object_stringified}")

            module = importlib.import_module(module_stringified)
            implementation_class = getattr(module, object_stringified)
        else:
            implementation_class = implementation

        if not issubclass(implementation_class, ChatInterface):
            raise TypeError("Implementation must inherit from ChatInterface")

        logger.info(f"Initialized chat implementation: {implementation_class.__name__}")
        return implementation_class()

    def run(self, host: str = "127.0.0.1", port: int = 8000) -> None:
        """
        Used for starting the API
        """
        uvicorn.run(self.app, host=host, port=port)<|MERGE_RESOLUTION|>--- conflicted
+++ resolved
@@ -209,7 +209,15 @@
 
             return JSONResponse(content=config_dict)
 
-<<<<<<< HEAD
+        @self.app.get("/{full_path:path}", response_class=HTMLResponse)
+        async def root() -> HTMLResponse:
+            index_file = self.dist_dir / "index.html"
+            with open(str(index_file)) as file:
+                return HTMLResponse(content=file.read())
+
+    async def _handle_chat_message(self, request: ChatMessageRequest) -> StreamingResponse:  # noqa: PLR0915
+        """Handle chat message requests with metrics tracking."""
+        start_time = time.time()
     async def _validate_authentication(self, credentials: HTTPAuthorizationCredentials | None) -> User | None:
         """Validate authentication credentials and return user if valid."""
         if not self.auth_backend:
@@ -271,15 +279,6 @@
     async def _handle_chat_message(
         self, request: ChatMessageRequest, credentials: HTTPAuthorizationCredentials | None = None
     ) -> StreamingResponse:  # noqa: PLR0915
-=======
-        @self.app.get("/{full_path:path}", response_class=HTMLResponse)
-        async def root() -> HTMLResponse:
-            index_file = self.dist_dir / "index.html"
-            with open(str(index_file)) as file:
-                return HTMLResponse(content=file.read())
-
-    async def _handle_chat_message(self, request: ChatMessageRequest) -> StreamingResponse:  # noqa: PLR0915
->>>>>>> 13b191b2
         """Handle chat message requests with metrics tracking."""
         start_time = time.time()
 
