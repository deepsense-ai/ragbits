# CHANGELOG

## Unreleased

<<<<<<< HEAD
- Configured source classes are auto-imported (#343)
=======
- move sources from ragbits-document-search to ragbits-core (#496)
- fix union types validation in element enricher (#499)

## 0.13.0 (2025-04-02)

### Changed

- ragbits-core updated to version v0.13.0
- DocumentSearch.ingest now raises IngestExecutionError when any errors are encountered during ingestion.

## 0.12.0 (2025-03-25)

### Changed

- ragbits-core updated to version v0.12.0
- BREAKING CHANGE: Providers and intermediate handlers refactored to parsers and enrichers (#419)

## 0.11.0 (2025-03-25)

### Changed

- ragbits-core updated to version v0.11.0
- Introduce picklable ingest error wrapper (#448)
- Add support for Git source to fetch files from Git repositories (#439)

## 0.10.2 (2025-03-21)

### Changed

- ragbits-core updated to version v0.10.2
- Remove obsolete ImageDescriber and llm from UnstructuredImageProvider (#430)
- Make SourceError and its subclasses picklable (#435)
- Allow for setting custom headers in WebSource (#437)

## 0.10.1 (2025-03-19)

### Changed

- ragbits-core updated to version v0.10.1
- BREAKING CHANGE: Renamed HttpSource to WebSource and changed property names (#420)
- Better error distinction for WebSource (#421)

>>>>>>> 4fe30250
## 0.10.0 (2025-03-17)

### Changed

- ragbits-core updated to version v0.10.0
- BREAKING CHANGE: Processing strategies refactored to ingest strategies (#394)
- Compability with the new Vector Store interface from ragbits-core (#288)
- Fix docstring formatting to resolve Griffe warnings
- Introduce intermediate image elements (#139)
- Add HTTP source type, which downloads a file from the provided URL (#397)
- added traceable

## 0.9.0 (2025-02-25)

### Changed

- ragbits-core updated to version v0.9.0
- Add MultiQueryRetrieval (#311).
- Add AWS S3 source integration (#339).
- Add Azure BlobStorage source integration (#340).

## 0.8.0 (2025-01-29)

### Added

- DocumentSearch ingest accepts now a simple string format to determine sources; for example gcs://bucket/* (#264).
- New CLI command to ingest documents (#305).
- Add support for rerankers library (#284).

### Changed

- ragbits-core updated to version v0.8.0

## 0.7.0 (2025-01-21)

### Added
- Add CLI command to perform search on DocumentSearch instance (#290).

### Changed

- New way to initialize DocumentSearch instances (#277).
- ragbits-core updated to version v0.7.0

## 0.6.0 (2024-12-27)

### Changed

- ragbits-core updated to version v0.6.0

## 0.5.1 (2024-12-09)

### Changed

- ragbits-core updated to version v0.5.1

## 0.5.0 (2024-12-05)

### Added

- Distributed ingestion with usage of https://www.ray.io/ (#207)
- Documents can be now replaced in existing VectorStore (#210)

### Changed

- ragbits-core updated to version v0.5.0
- Providers are now loaded dynamically (#219)

## 0.4.0 (2024-11-27)

### Added

- Add support for batch ingestion (#185).
- Ingesting images is now supported (#172).

### Changed

- ragbits-core updated to version v0.4.0

## 0.3.0 (2024-11-06)

### Added

- Add location metadata to documents ingested into DocumentSearch (#122).
- Add LiteLLM Reranker (#109).


### Changed

- ragbits-core updated to version v0.3.0
- refactor: Add dynamic loading for modules that depend on optional dependencies (#148).
- refactor: change the type in from_source method to Source (#156).
- refactor: unified API for text representations of Element models (#171).

## 0.2.0 (2024-10-23)

### Added

- Creation of DocumentSearch instances from config (#62).
- Automatic detection of document type (#99).
- LLM-based query rephrasing (#115).
- Batch ingestion from sources (#112).
- Add support to image formats (#121).
- Add HuggingFace sources (#106).

### Changed

- ragbits-core updated to version v0.2.0

## 0.1.0 (2024-10-08)

### Added

- Initial release of the package.
- Introduce core modules: documents, ingestion and retrival.
- Unstructured integration.<|MERGE_RESOLUTION|>--- conflicted
+++ resolved
@@ -2,9 +2,6 @@
 
 ## Unreleased
 
-<<<<<<< HEAD
-- Configured source classes are auto-imported (#343)
-=======
 - move sources from ragbits-document-search to ragbits-core (#496)
 - fix union types validation in element enricher (#499)
 
@@ -47,7 +44,6 @@
 - BREAKING CHANGE: Renamed HttpSource to WebSource and changed property names (#420)
 - Better error distinction for WebSource (#421)
 
->>>>>>> 4fe30250
 ## 0.10.0 (2025-03-17)
 
 ### Changed
