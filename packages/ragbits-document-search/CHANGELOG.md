# CHANGELOG

## Unreleased

- Compability with the new Vector Store interface from ragbits-core (#288)
- Fix docstring formatting to resolve Griffe warnings
<<<<<<< HEAD
- Add HTTP source type, which downloads a file from the provided URL (#397)
=======
- Introduce intermediate image elements (#139)
>>>>>>> b2a0b030

## 0.9.0 (2025-02-25)

### Changed

- ragbits-core updated to version v0.9.0
- Add MultiQueryRetrieval (#311).
- Add AWS S3 source integration (#339).
- Add Azure BlobStorage source integration (#340).

## 0.8.0 (2025-01-29)

### Added

- DocumentSearch ingest accepts now a simple string format to determine sources; for example gcs://bucket/* (#264).
- New CLI command to ingest documents (#305).
- Add support for rerankers library (#284).

### Changed

- ragbits-core updated to version v0.8.0

## 0.7.0 (2025-01-21)

### Added
- Add CLI command to perform search on DocumentSearch instance (#290).

### Changed

- New way to initialize DocumentSearch instances (#277).
- ragbits-core updated to version v0.7.0

## 0.6.0 (2024-12-27)

### Changed

- ragbits-core updated to version v0.6.0

## 0.5.1 (2024-12-09)

### Changed

- ragbits-core updated to version v0.5.1

## 0.5.0 (2024-12-05)

### Added

- Distributed ingestion with usage of https://www.ray.io/ (#207)
- Documents can be now replaced in existing VectorStore (#210)

### Changed

- ragbits-core updated to version v0.5.0
- Providers are now loaded dynamically (#219)

## 0.4.0 (2024-11-27)

### Added

- Add support for batch ingestion (#185).
- Ingesting images is now supported (#172).

### Changed

- ragbits-core updated to version v0.4.0

## 0.3.0 (2024-11-06)

### Added

- Add location metadata to documents ingested into DocumentSearch (#122).
- Add LiteLLM Reranker (#109).


### Changed

- ragbits-core updated to version v0.3.0
- refactor: Add dynamic loading for modules that depend on optional dependencies (#148).
- refactor: change the type in from_source method to Source (#156).
- refactor: unified API for text representations of Element models (#171).

## 0.2.0 (2024-10-23)

### Added

- Creation of DocumentSearch instances from config (#62).
- Automatic detection of document type (#99).
- LLM-based query rephrasing (#115).
- Batch ingestion from sources (#112).
- Add support to image formats (#121).
- Add HuggingFace sources (#106).

### Changed

- ragbits-core updated to version v0.2.0

## 0.1.0 (2024-10-08)

### Added

- Initial release of the package.
- Introduce core modules: documents, ingestion and retrival.
- Unstructured integration.<|MERGE_RESOLUTION|>--- conflicted
+++ resolved
@@ -4,11 +4,8 @@
 
 - Compability with the new Vector Store interface from ragbits-core (#288)
 - Fix docstring formatting to resolve Griffe warnings
-<<<<<<< HEAD
+- Introduce intermediate image elements (#139)
 - Add HTTP source type, which downloads a file from the provided URL (#397)
-=======
-- Introduce intermediate image elements (#139)
->>>>>>> b2a0b030
 
 ## 0.9.0 (2025-02-25)
 
