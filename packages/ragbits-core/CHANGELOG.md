# CHANGELOG

## Unreleased
- Make the score in VectorStoreResult consistent (always bigger is better)
- Add router option to LiteLLMEmbedder (#440)
<<<<<<< HEAD
- Make LLM / Embedder APIs consistent (#463)
=======
- Fix: make unflatten_dict symmetric to flatten_dict (#461)
- Cost and capabilities config for custom litellm models (#481)
>>>>>>> 1eafdfbb

## 0.12.0 (2025-03-25)
- Allow Prompt class to accept the asynchronous response_parser. Change the signature of parse_response method.
- Fix from_config for LiteLLM class (#441)
- Fix Qdrant vector store serialization (#419)

## 0.11.0 (2025-03-25)
- Add HybridSearchVectorStore which can aggregate results from multiple VectorStores (#412)

## 0.10.2 (2025-03-21)

## 0.10.1 (2025-03-19)

- Better handling of cases when text and image embeddings are mixed in VectorStore

## 0.10.0 (2025-03-17)

- BREAKING CHANGE: Vector Stores are now responsible for creating embeddings (#288)
- Qdrant vector store can now be serialized during Ray processing (#394)
- Improve cli trace handler
- Add traceable to some method
- Add support for images in few shot prompts (#155)
- Add instruction on how to use local servers for LLMs (#395).
- Introduce intermediate image elements (#139)
- Correct typos in doc strings (#398)
- Enable GPU support and (un)pickling for fastembed embedders (#409).

## 0.9.0 (2025-02-25)

- Add support to fastembed dense & sparse embeddings.
- Rename "default configuration" to "preferred configuration" (#361).
- Allow to pass str or dict to LLM.generate() (#286)
- Fix: changed variable type from Filter to WhereQuery in the Qdrant vector store in list method.
- Rename all embedders to have `Embedder` in their name (instead of `Embeddings`).

## 0.8.0 (2025-01-29)

### Added

- Add support for pgvector as VectorStore (#267).

## 0.7.0 (2025-01-21)

### Added

- Add nice-looking CLI logging for audit module (#273).
- Add support for returning metadata from LLMs (#274).

### Changed

- Fix: limiting in qdrant vector store (#282).
- Refactor: remove LLM client abstraction and lift it up to LLM (#270).

## 0.6.0 (2024-12-27)

### Added

- Add option to pass LiteLLM router to LLM instances (#262).
- Add commands to browse vector stores (#244).

### Changed

- Implement generic Options class (#248).
- Fix LiteLLM crash in python 3.13 (#245).

## 0.5.1 (2024-12-09)

### Changed

- Refactor: added standardized way to create ragbits objects from config (#233).

## 0.5.0 (2024-12-05)

### Added

- Default LLM factory when configuration is not provided (#209).
- Add remove operation to VectorStore (#210).
- Install litellm package by default (#236).

## 0.4.0 (2024-11-27)

### Added

- Add support for Qdrant VectorStore (#163).
- Add streaming interface to LLMs (#188).
- Better images support in Prompt abstractions (#201).


## 0.3.0 (2024-11-06)

### Added

- Observability toolset, with initial support to export traces to OpenTelemetry (#168)
- CLI commands to render / exec prompts (#146)
- Support of images in Prompt abstractions (#149)
- Support for different MetadataStores in VectorStore (#144)
- Now LLMs can be configured separately for vision, text and structured. (#153)

### Changed

- refactor: Add dynamic loading for modules that depend on optional dependencies (#148).
- refactor: Refactor vector store public API. (#151)

## 0.2.0 (2024-10-23)

### Added

- Project README.md (#103).
- Listing entries API for VectorStores (#138).
- Overrides for prompt discovery configurable in `pyproject.toml` file (#101).
- Default LLM factory configurable in `pyproject.toml` file (#101).

### Changed

- Fixed bug in chromadb while returning multiple records (#117).
- Fixed bug in prompt rendering for some pydantic models (#137).

## 0.1.0 (2024-10-08)

### Added

- Initial release of the package.
- Introduce core components: Prompts, LLMs, Embedder and VectorStores.
- `Prompt` class integration with promptfoo.
- LiteLLM integration.
- ChromaDB integration.
- Prompts lab.
- Prompts autodiscovery.
<|MERGE_RESOLUTION|>--- conflicted
+++ resolved
@@ -3,12 +3,9 @@
 ## Unreleased
 - Make the score in VectorStoreResult consistent (always bigger is better)
 - Add router option to LiteLLMEmbedder (#440)
-<<<<<<< HEAD
 - Make LLM / Embedder APIs consistent (#463)
-=======
 - Fix: make unflatten_dict symmetric to flatten_dict (#461)
 - Cost and capabilities config for custom litellm models (#481)
->>>>>>> 1eafdfbb
 
 ## 0.12.0 (2025-03-25)
 - Allow Prompt class to accept the asynchronous response_parser. Change the signature of parse_response method.
