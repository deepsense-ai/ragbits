# /// script
# requires-python = ">=3.10"
# dependencies = [
#     "tomlkit",
#     "inquirer",
#     "rich",
#     "typing-extensions",
#     "typer"
# ]
# ///
# To run this script and update a package, run the following command:
#
#   uv run scripts/update_ragbits_package.py
#
import re
from copy import deepcopy
from datetime import datetime
from enum import Enum
from pathlib import Path

import tomlkit
import typer
from inquirer.shortcuts import confirm, list_input, text
from rich import print as pprint

PACKAGES_DIR = Path(__file__).parent.parent / "packages"


class UpdateType(Enum):
    """
    Enum representing the type of version update: major, minor, or patch.
    """

    MAJOR = "major"
    MINOR = "minor"
    PATCH = "patch"


def _update_type_to_enum(update_type: str | None = None) -> UpdateType | None:
    if update_type is not None:
        return UpdateType(update_type)
    return None


def _version_to_list(version_string: str) -> list[int]:
    return [int(part) for part in version_string.split(".")]


<<<<<<< HEAD
def _check_update_type(version: str, new_version: str) -> UpdateType | None:
=======
def _check_update_type(version: str, new_version: str) -> UpdateType:
>>>>>>> 99d91f90
    version_list = _version_to_list(version)
    new_version_list = _version_to_list(new_version)

    if version_list[0] != new_version_list[0]:
        return UpdateType.MAJOR
    if version_list[1] != new_version_list[1]:
        return UpdateType.MINOR
    return UpdateType.PATCH


def _get_updated_version(version: str, update_type: UpdateType) -> str:
    version_list = _version_to_list(version)

    if update_type == UpdateType.MAJOR:
        new_version_list = [version_list[0] + 1, 0, 0]
    elif update_type == UpdateType.MINOR:
        new_version_list = [version_list[0], version_list[1] + 1, 0]
    else:
        new_version_list = deepcopy(version_list)
        new_version_list[2] = new_version_list[2] + 1

    return ".".join([str(n) for n in new_version_list])


def _update_pkg_version(
    pkg_name: str,
<<<<<<< HEAD
    pkg_pyproject: tomlkit.TOMLDocument | None = None,
    new_version: str | None = None,
    update_type: UpdateType | None = None,
=======
    pkg_pyproject: Optional[tomlkit.TOMLDocument] = None,
    new_version: Optional[str] = None,
    update_type: Optional[UpdateType] = None,
    sync_ragbits_version: bool = False,
>>>>>>> 99d91f90
) -> tuple[str, str]:
    if not pkg_pyproject:
        pkg_pyproject = tomlkit.parse((PACKAGES_DIR / pkg_name / "pyproject.toml").read_text())

    version = pkg_pyproject["project"]["version"]

    if not new_version:
        if update_type is not None:
            new_version = _get_updated_version(version, update_type=update_type)
        else:
            pprint(f"Current version of the [bold]{pkg_name}[/bold] package is: [bold]{version}[/bold]")
            new_version = text(
                "Enter the new version",
                default=_get_updated_version(version, UpdateType.PATCH),
            )

    pkg_pyproject["project"]["version"] = new_version
    (PACKAGES_DIR / pkg_name / "pyproject.toml").write_text(tomlkit.dumps(pkg_pyproject))

    if not isinstance(new_version, str):
        raise TypeError("new_version must be a string")
    pprint(f"[green]The {pkg_name} package was successfully updated from {version} to {new_version}.[/green]")

    if pkg_name != "ragbits":
        _sync_ragbits_deps(pkg_name, version, new_version, sync_ragbits_version)

    _create_changelog_release(pkg_name=pkg_name, new_version=new_version)

    return version, new_version


<<<<<<< HEAD
def run(
    pkg_name: str | None = typer.Argument(None),
    update_type: str | None = typer.Argument(None),
) -> None:
=======
def _sync_ragbits_deps(pkg_name: str, pkg_version: str, pkg_new_version: str, update_version: bool = True):
    ragbits_pkg_project = tomlkit.parse((PACKAGES_DIR / "ragbits" / "pyproject.toml").read_text())
    ragbits_deps: list[str] = [dep.split("==")[0] for dep in ragbits_pkg_project["project"]["dependencies"]]

    update_type = _check_update_type(pkg_version, pkg_new_version)

    if pkg_name in ragbits_deps:
        idx = ragbits_pkg_project["project"]["dependencies"].index(f"{pkg_name}=={pkg_version}")
        del ragbits_pkg_project["project"]["dependencies"][idx]
        ragbits_pkg_project["project"]["dependencies"].insert(idx, f"{pkg_name}=={pkg_new_version}")
        _add_updated_dependency_to_changelog("ragbits", pkg_name, pkg_new_version)

        if update_version:
            ragbits_old_version = ragbits_pkg_project["project"]["version"]
            ragbits_new_version = _get_updated_version(ragbits_old_version, update_type=update_type)
            ragbits_pkg_project["project"]["version"] = ragbits_new_version

            pprint(
                "[green]The ragbits package was successfully updated "
                f"from {ragbits_old_version} to {ragbits_new_version}.[/green]"
            )
            _create_changelog_release(pkg_name="ragbits", new_version=ragbits_new_version)

        (PACKAGES_DIR / "ragbits" / "pyproject.toml").write_text(tomlkit.dumps(ragbits_pkg_project))


def _add_updated_dependency_to_changelog(pkg_name: str, dependency_name: str, new_dependency_version: str) -> None:
    changelog_path = PACKAGES_DIR / pkg_name / "CHANGELOG.md"
    changelog_content = changelog_path.read_text()

    # Find the "## Unreleased" section
    unreleased_match = re.search(r"^## Unreleased\s*$", changelog_content, re.MULTILINE)
    if unreleased_match:
        unreleased_index = unreleased_match.end()

        # Find the next section after "## Unreleased"
        next_section_match = re.search(r"^##\s", changelog_content[unreleased_index:], re.MULTILINE)
        next_section_index = (
            unreleased_index + next_section_match.start() if next_section_match else len(changelog_content)
        )

        # Check if "### Changed" exists in the "## Unreleased" section
        changed_match = re.search(
            r"^### Changed\s*$", changelog_content[unreleased_index:next_section_index], re.MULTILINE
        )
        if not changed_match:
            # If "### Changed" does not exist, create it above any existing sections
            changelog_content = (
                changelog_content[:unreleased_index]
                + f"\n### Changed\n\n- {dependency_name} updated to version v{new_dependency_version}\n"
                + changelog_content[unreleased_index:]
            )
        else:
            # If "### Changed" exists, append the new entry
            changed_index = unreleased_index + changed_match.end()
            changelog_content = (
                changelog_content[:changed_index]
                + f"\n- {dependency_name} updated to version v{new_dependency_version}"
                + changelog_content[changed_index:]
            )

    changelog_path.write_text(changelog_content)


def _create_changelog_release(pkg_name: str, new_version: str) -> None:
    changelog_path = PACKAGES_DIR / pkg_name / "CHANGELOG.md"
    changelog_content = changelog_path.read_text()
    changelog_content = changelog_content.replace(
        "## Unreleased", f"## Unreleased\n\n## {new_version} ({datetime.today().strftime('%Y-%m-%d')})"
    )
    changelog_path.write_text(changelog_content)


def run(pkg_name: Optional[str] = typer.Argument(None), update_type: Optional[str] = typer.Argument(None)) -> None:
>>>>>>> 99d91f90
    """
    Main entry point for the package version updater. Updates package versions based on user input.

    Based on the provided package name and update type, this function updates the version of a
    specific package. If the package is "ragbits-core", all other packages that depend on it
    will also be updated accordingly.

    If no package name or update type is provided, the user will be prompted to select a package
    and version update type interactively. For "ragbits-core", the user is asked for confirmation
    before proceeding with a global update.

    Args:
        pkg_name: Name of the package to update. If not provided, the user is prompted.
        update_type: Type of version update to apply (major, minor or patch). If not provided,
        the user is prompted for this input.

    Raises:
        ValueError: If the provided `pkg_name` is not found in the available packages.
    """
    packages: list[str] = [obj.name for obj in PACKAGES_DIR.iterdir() if obj.is_dir()]

    if pkg_name is not None:
        if pkg_name not in packages:
            raise ValueError(f"Package '{pkg_name}' not found in available packages.")
    else:
        pkg_name = list_input("Enter the package name", choices=packages)

    casted_update_type = _update_type_to_enum(update_type)
    user_prompt_required = pkg_name is None or casted_update_type is None

    if pkg_name == "ragbits":
        _update_pkg_version(pkg_name, update_type=casted_update_type)

    elif pkg_name == "ragbits-core":
        if user_prompt_required:
            print("When upgrading the ragbits-core package it is also necessary to upgrade the other packages.")
            is_continue = confirm(message="Do you want to continue?")
        else:
            is_continue = True

        if is_continue:
            version, new_version = _update_pkg_version(pkg_name, update_type=casted_update_type)
            casted_update_type = _check_update_type(version, new_version)

            for pkg in sorted([pkg for pkg in packages if pkg != "ragbits-core"], reverse=True):
                pkg_pyproject = tomlkit.parse((PACKAGES_DIR / pkg / "pyproject.toml").read_text())
                pkg_pyproject["project"]["dependencies"] = [
                    dep for dep in pkg_pyproject["project"]["dependencies"] if "ragbits-core" not in dep
                ]
                pkg_pyproject["project"]["dependencies"].append(f"ragbits-core=={new_version}")
                if pkg != "ragbits":
                    _add_updated_dependency_to_changelog(pkg, pkg_name, new_version)
                _update_pkg_version(pkg, pkg_pyproject, update_type=casted_update_type)

        else:
            pprint("[red]The ragbits-core package was not successfully updated.[/red]")

    else:
        _update_pkg_version(pkg_name, update_type=casted_update_type, sync_ragbits_version=True)


if __name__ == "__main__":
    typer.run(run)<|MERGE_RESOLUTION|>--- conflicted
+++ resolved
@@ -46,11 +46,7 @@
     return [int(part) for part in version_string.split(".")]
 
 
-<<<<<<< HEAD
-def _check_update_type(version: str, new_version: str) -> UpdateType | None:
-=======
 def _check_update_type(version: str, new_version: str) -> UpdateType:
->>>>>>> 99d91f90
     version_list = _version_to_list(version)
     new_version_list = _version_to_list(new_version)
 
@@ -77,16 +73,10 @@
 
 def _update_pkg_version(
     pkg_name: str,
-<<<<<<< HEAD
     pkg_pyproject: tomlkit.TOMLDocument | None = None,
     new_version: str | None = None,
     update_type: UpdateType | None = None,
-=======
-    pkg_pyproject: Optional[tomlkit.TOMLDocument] = None,
-    new_version: Optional[str] = None,
-    update_type: Optional[UpdateType] = None,
     sync_ragbits_version: bool = False,
->>>>>>> 99d91f90
 ) -> tuple[str, str]:
     if not pkg_pyproject:
         pkg_pyproject = tomlkit.parse((PACKAGES_DIR / pkg_name / "pyproject.toml").read_text())
@@ -118,12 +108,6 @@
     return version, new_version
 
 
-<<<<<<< HEAD
-def run(
-    pkg_name: str | None = typer.Argument(None),
-    update_type: str | None = typer.Argument(None),
-) -> None:
-=======
 def _sync_ragbits_deps(pkg_name: str, pkg_version: str, pkg_new_version: str, update_version: bool = True):
     ragbits_pkg_project = tomlkit.parse((PACKAGES_DIR / "ragbits" / "pyproject.toml").read_text())
     ragbits_deps: list[str] = [dep.split("==")[0] for dep in ragbits_pkg_project["project"]["dependencies"]]
@@ -197,8 +181,7 @@
     changelog_path.write_text(changelog_content)
 
 
-def run(pkg_name: Optional[str] = typer.Argument(None), update_type: Optional[str] = typer.Argument(None)) -> None:
->>>>>>> 99d91f90
+def run(pkg_name: str | None = typer.Argument(None), update_type: str | None = typer.Argument(None)) -> None:
     """
     Main entry point for the package version updater. Updates package versions based on user input.
 
