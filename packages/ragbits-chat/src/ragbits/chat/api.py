import importlib
import json
import logging
import time
from collections.abc import AsyncGenerator
from contextlib import asynccontextmanager
from pathlib import Path

import uvicorn
from fastapi import FastAPI, HTTPException, Request, status
from fastapi.exceptions import RequestValidationError
from fastapi.middleware.cors import CORSMiddleware
from fastapi.responses import HTMLResponse, JSONResponse, StreamingResponse
from fastapi.staticfiles import StaticFiles

from ragbits.chat.interface import ChatInterface
from ragbits.chat.interface.types import (
    ChatContext,
    ChatRequest,
    ChatResponse,
    ChatResponseType,
    ConfigResponse,
    FeedbackConfig,
    FeedbackItem,
    FeedbackRequest,
)
from ragbits.core.audit.metrics import record_metric
from ragbits.core.audit.metrics.base import MetricType
from ragbits.core.audit.traces import trace

from .metrics import ChatCounterMetric, ChatHistogramMetric

logger = logging.getLogger(__name__)


class RagbitsAPI:
    """
    RagbitsAPI class for running API with Demo UI for testing purposes
    """

    def __init__(
        self,
        chat_interface: type[ChatInterface] | str,
        cors_origins: list[str] | None = None,
        ui_build_dir: str | None = None,
        debug_mode: bool = False,
    ) -> None:
        """
        Initialize the RagbitsAPI.

        Args:
            chat_interface: Either a ChatInterface class (recommended) or a string path to a class
                                in format "module.path:ClassName" (legacy support)
            cors_origins: List of allowed CORS origins. If None, defaults to common development origins.
            ui_build_dir: Path to a custom UI build directory. If None, uses the default package UI.
            debug_mode: Flag enabling debug tools in the default UI
        """
        self.chat_interface: ChatInterface = self._load_chat_interface(chat_interface)
        self.dist_dir = Path(ui_build_dir) if ui_build_dir else Path(__file__).parent / "ui-build"
        self.cors_origins = cors_origins or []
        self.debug_mode = debug_mode

        @asynccontextmanager
        async def lifespan(app: FastAPI) -> AsyncGenerator[None, None]:
            await self.chat_interface.setup()
            yield

        self.app = FastAPI(lifespan=lifespan)

        self.configure_app()
        self.setup_routes()
        self.setup_exception_handlers()

    def configure_app(self) -> None:
        """Configures middleware, CORS, and other settings."""
        self.app.add_middleware(
            CORSMiddleware,
            allow_origins=self.cors_origins,
            allow_credentials=True,
            allow_methods=["*"],
            allow_headers=["*"],
        )

        assets_dir = self.dist_dir / "assets"
        static_dir = self.dist_dir / "static"
        # Note: Assets directory is always produced by the build process, but static directory is optional
        self.app.mount("/assets", StaticFiles(directory=str(assets_dir)), name="assets")
        if static_dir.exists():
            self.app.mount("/static", StaticFiles(directory=str(static_dir)), name="static")

    def setup_exception_handlers(self) -> None:
        """Setup custom exception handlers."""

        @self.app.exception_handler(RequestValidationError)
        async def validation_exception_handler(request: Request, exc: RequestValidationError) -> JSONResponse:
            """Handle validation errors in a structured way."""
            logger.error(f"Validation error: {exc}")
            return JSONResponse(
                status_code=status.HTTP_422_UNPROCESSABLE_ENTITY,
                content={"detail": exc.errors(), "body": exc.body},
            )

    def setup_routes(self) -> None:
        """Defines API routes."""

        @self.app.post("/api/chat", response_class=StreamingResponse)
        async def chat_message(request: ChatRequest) -> StreamingResponse:
            return await self._handle_chat_message(request)

        @self.app.post("/api/feedback", response_class=JSONResponse)
        async def feedback(request: FeedbackRequest) -> JSONResponse:
            return await self._handle_feedback(request)

        @self.app.get("/api/config", response_class=JSONResponse)
        async def config() -> JSONResponse:
<<<<<<< HEAD
            feedback_config = self.chat_interface.feedback_config

            config_response = ConfigResponse(
                feedback=FeedbackConfig(
                    like=FeedbackItem(
                        enabled=feedback_config.like_enabled,
                        form=feedback_config.like_form,
                    ),
                    dislike=FeedbackItem(
                        enabled=feedback_config.dislike_enabled,
                        form=feedback_config.dislike_form,
                    ),
                ),
                customization=self.chat_interface.ui_customization,
                user_settings=self.chat_interface.user_settings,
                debug_mode=self.debug_mode,
                conversation_history=self.chat_interface.conversation_history,
            )

            return JSONResponse(content=config_response.model_dump())

    async def _handle_chat_message(self, request: ChatRequest) -> StreamingResponse:  # noqa: PLR0915
=======
            like_config = self.chat_interface.feedback_config.like_form
            dislike_config = self.chat_interface.feedback_config.dislike_form
            user_settings_config = self.chat_interface.user_settings.form

            config_dict = {
                "feedback": {
                    "like": {
                        "enabled": self.chat_interface.feedback_config.like_enabled,
                        "form": like_config,
                    },
                    "dislike": {
                        "enabled": self.chat_interface.feedback_config.dislike_enabled,
                        "form": dislike_config,
                    },
                },
                "customization": self.chat_interface.ui_customization.model_dump()
                if self.chat_interface.ui_customization
                else None,
                "user_settings": {"form": user_settings_config},
                "debug_mode": self.debug_mode,
                "conversation_history": self.chat_interface.conversation_history,
            }

            return JSONResponse(content=config_dict)

        @self.app.get("/{full_path:path}", response_class=HTMLResponse)
        async def root() -> HTMLResponse:
            index_file = self.dist_dir / "index.html"
            with open(str(index_file)) as file:
                return HTMLResponse(content=file.read())

    async def _handle_chat_message(self, request: ChatMessageRequest) -> StreamingResponse:  # noqa: PLR0915
>>>>>>> 43e507d2
        """Handle chat message requests with metrics tracking."""
        start_time = time.time()

        # Track API request
        record_metric(
            ChatCounterMetric.API_REQUEST_COUNT, 1, metric_type=MetricType.COUNTER, endpoint="/api/chat", method="POST"
        )

        try:
            if not self.chat_interface:
                record_metric(
                    ChatCounterMetric.API_ERROR_COUNT,
                    1,
                    metric_type=MetricType.COUNTER,
                    endpoint="/api/chat",
                    status_code="500",
                    error_type="chat_interface_not_initialized",
                )
                raise HTTPException(status_code=500, detail="Chat implementation is not initialized")

            # Convert request context to ChatContext
            chat_context = ChatContext(**request.context)

            # Verify state signature if provided
            if "state" in request.context and "signature" in request.context:
                state = request.context["state"]
                signature = request.context["signature"]
                if not ChatInterface.verify_state(state, signature):
                    logger.warning(f"Invalid state signature received for message {chat_context.message_id}")
                    record_metric(
                        ChatCounterMetric.API_ERROR_COUNT,
                        1,
                        metric_type=MetricType.COUNTER,
                        endpoint="/api/chat",
                        status_code="400",
                        error_type="invalid_state_signature",
                    )
                    raise HTTPException(
                        status_code=status.HTTP_400_BAD_REQUEST,
                        detail="Invalid state signature",
                    )
                # Remove the signature from context after verification (it's already parsed into ChatContext)

            # Get the response generator from the chat interface
            response_generator = self.chat_interface.chat(
                message=request.message,
                history=[msg.model_dump() for msg in request.history],
                context=chat_context,
            )

            # wrapper function to trace the response generation
            async def chat_response() -> AsyncGenerator[str, None]:
                response_text = ""
                reference_text = ""
                state_update_text = ""

                with trace(
                    message=request.message,
                    history=[msg.model_dump() for msg in request.history],
                    context=chat_context,
                ) as outputs:
                    async for chunk in RagbitsAPI._chat_response_to_sse(response_generator):
                        data_dict = json.loads(chunk[len("data: ") :])

                        content = str(data_dict.get("content", ""))

                        match data_dict.get("type"):
                            case ChatResponseType.TEXT:
                                response_text += content
                            case ChatResponseType.REFERENCE:
                                reference_text += content
                            case ChatResponseType.STATE_UPDATE:
                                state_update_text += content
                            case ChatResponseType.MESSAGE_ID:
                                outputs.message_id = content
                            case ChatResponseType.CONVERSATION_ID:
                                outputs.conversation_id = content
                            case ChatResponseType.IMAGE:
                                outputs.image_url = content

                        yield chunk

                    outputs.response_text = response_text
                    outputs.reference_text = reference_text
                    outputs.state_update_text = state_update_text

            streaming_response = StreamingResponse(
                chat_response(),
                media_type="text/event-stream",
            )

            # Track successful request duration
            duration = time.time() - start_time
            record_metric(
                ChatHistogramMetric.API_REQUEST_DURATION,
                duration,
                metric_type=MetricType.HISTOGRAM,
                endpoint="/api/chat",
                method="POST",
                status="success",
            )

            return streaming_response

        except HTTPException as e:
            # Track HTTP errors
            duration = time.time() - start_time
            record_metric(
                ChatHistogramMetric.API_REQUEST_DURATION,
                duration,
                metric_type=MetricType.HISTOGRAM,
                endpoint="/api/chat",
                method="POST",
                status="error",
            )
            record_metric(
                ChatCounterMetric.API_ERROR_COUNT,
                1,
                metric_type=MetricType.COUNTER,
                endpoint="/api/chat",
                status_code=str(e.status_code),
                error_type="http_exception",
            )
            raise
        except Exception as e:
            # Track unexpected errors
            duration = time.time() - start_time
            record_metric(
                ChatHistogramMetric.API_REQUEST_DURATION,
                duration,
                metric_type=MetricType.HISTOGRAM,
                endpoint="/api/chat",
                method="POST",
                status="error",
            )
            record_metric(
                ChatCounterMetric.API_ERROR_COUNT,
                1,
                metric_type=MetricType.COUNTER,
                endpoint="/api/chat",
                status_code="500",
                error_type=type(e).__name__,
            )
            raise HTTPException(status_code=500, detail="Internal server error") from None

    async def _handle_feedback(self, request: FeedbackRequest) -> JSONResponse:
        """Handle feedback requests with metrics tracking."""
        start_time = time.time()

        # Track API request
        record_metric(
            ChatCounterMetric.API_REQUEST_COUNT,
            1,
            metric_type=MetricType.COUNTER,
            endpoint="/api/feedback",
            method="POST",
        )

        try:
            if not self.chat_interface:
                record_metric(
                    ChatCounterMetric.API_ERROR_COUNT,
                    1,
                    metric_type=MetricType.COUNTER,
                    endpoint="/api/feedback",
                    status_code="500",
                    error_type="chat_interface_not_initialized",
                )
                raise HTTPException(status_code=500, detail="Chat implementation is not initialized")

            await self.chat_interface.save_feedback(
                message_id=request.message_id,
                feedback=request.feedback,
                payload=request.payload,
            )

            # Track successful request duration
            duration = time.time() - start_time
            record_metric(
                ChatHistogramMetric.API_REQUEST_DURATION,
                duration,
                metric_type=MetricType.HISTOGRAM,
                endpoint="/api/feedback",
                method="POST",
                status="success",
            )

            return JSONResponse(content={"status": "success"})

        except HTTPException as e:
            # Track HTTP errors
            duration = time.time() - start_time
            record_metric(
                ChatHistogramMetric.API_REQUEST_DURATION,
                duration,
                metric_type=MetricType.HISTOGRAM,
                endpoint="/api/feedback",
                method="POST",
                status="error",
            )
            record_metric(
                ChatCounterMetric.API_ERROR_COUNT,
                1,
                metric_type=MetricType.COUNTER,
                endpoint="/api/feedback",
                status_code=str(e.status_code),
                error_type="http_exception",
            )
            raise
        except Exception as e:
            # Track unexpected errors
            duration = time.time() - start_time
            record_metric(
                ChatHistogramMetric.API_REQUEST_DURATION,
                duration,
                metric_type=MetricType.HISTOGRAM,
                endpoint="/api/feedback",
                method="POST",
                status="error",
            )
            record_metric(
                ChatCounterMetric.API_ERROR_COUNT,
                1,
                metric_type=MetricType.COUNTER,
                endpoint="/api/feedback",
                status_code="500",
                error_type=type(e).__name__,
            )
            raise HTTPException(status_code=500, detail="Internal server error") from None

    @staticmethod
    async def _chat_response_to_sse(
        responses: AsyncGenerator[ChatResponse],
    ) -> AsyncGenerator[str, None]:
        """
        Formats chat responses into Server-Sent Events (SSE) format for streaming to the client.
        Each response is converted to JSON and wrapped in the SSE 'data:' prefix.

        Args:
            responses: The chat response generator
        """
        chunk_count = 0
        stream_start_time = time.time()

        try:
            async for response in responses:
                chunk_count += 1
                data = json.dumps(
                    {
                        "type": response.type.value,
                        "content": response.content
                        if isinstance(response.content, str | list)
                        else response.content.model_dump(),
                    }
                )
                yield f"data: {data}\n\n"
        finally:
            # Track streaming metrics
            stream_duration = time.time() - stream_start_time
            record_metric(
                ChatHistogramMetric.API_STREAM_DURATION,
                stream_duration,
                metric_type=MetricType.HISTOGRAM,
                endpoint="/api/chat",
            )
            record_metric(
                ChatCounterMetric.API_STREAM_CHUNK_COUNT,
                chunk_count,
                metric_type=MetricType.COUNTER,
                endpoint="/api/chat",
            )

    @staticmethod
    def _load_chat_interface(implementation: type[ChatInterface] | str) -> ChatInterface:
        """Initialize the chat implementation from either a class directly or a module path.

        Args:
            implementation: Either a ChatInterface class or a string path in format "module:class"
        """
        if isinstance(implementation, str):
            module_stringified, object_stringified = implementation.split(":")
            logger.info(f"Loading chat implementation from path: {module_stringified}, class: {object_stringified}")

            module = importlib.import_module(module_stringified)
            implementation_class = getattr(module, object_stringified)
        else:
            implementation_class = implementation

        if not issubclass(implementation_class, ChatInterface):
            raise TypeError("Implementation must inherit from ChatInterface")

        logger.info(f"Initialized chat implementation: {implementation_class.__name__}")
        return implementation_class()

    def run(self, host: str = "127.0.0.1", port: int = 8000) -> None:
        """
        Used for starting the API
        """
        uvicorn.run(self.app, host=host, port=port)<|MERGE_RESOLUTION|>--- conflicted
+++ resolved
@@ -113,7 +113,6 @@
 
         @self.app.get("/api/config", response_class=JSONResponse)
         async def config() -> JSONResponse:
-<<<<<<< HEAD
             feedback_config = self.chat_interface.feedback_config
 
             config_response = ConfigResponse(
@@ -135,41 +134,13 @@
 
             return JSONResponse(content=config_response.model_dump())
 
-    async def _handle_chat_message(self, request: ChatRequest) -> StreamingResponse:  # noqa: PLR0915
-=======
-            like_config = self.chat_interface.feedback_config.like_form
-            dislike_config = self.chat_interface.feedback_config.dislike_form
-            user_settings_config = self.chat_interface.user_settings.form
-
-            config_dict = {
-                "feedback": {
-                    "like": {
-                        "enabled": self.chat_interface.feedback_config.like_enabled,
-                        "form": like_config,
-                    },
-                    "dislike": {
-                        "enabled": self.chat_interface.feedback_config.dislike_enabled,
-                        "form": dislike_config,
-                    },
-                },
-                "customization": self.chat_interface.ui_customization.model_dump()
-                if self.chat_interface.ui_customization
-                else None,
-                "user_settings": {"form": user_settings_config},
-                "debug_mode": self.debug_mode,
-                "conversation_history": self.chat_interface.conversation_history,
-            }
-
-            return JSONResponse(content=config_dict)
-
         @self.app.get("/{full_path:path}", response_class=HTMLResponse)
         async def root() -> HTMLResponse:
             index_file = self.dist_dir / "index.html"
             with open(str(index_file)) as file:
                 return HTMLResponse(content=file.read())
 
-    async def _handle_chat_message(self, request: ChatMessageRequest) -> StreamingResponse:  # noqa: PLR0915
->>>>>>> 43e507d2
+    async def _handle_chat_message(self, request: ChatRequest) -> StreamingResponse:  # noqa: PLR0915
         """Handle chat message requests with metrics tracking."""
         start_time = time.time()
 
