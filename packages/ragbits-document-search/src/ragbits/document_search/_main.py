--- conflicted
+++ resolved
@@ -170,13 +170,9 @@
         Args:
             elements: The list of Elements to insert.
         """
-<<<<<<< HEAD
-        vectors = await self.embedder.embed_text([element.get_key() for element in elements])
+        vectors = await self.embedder.embed_text([element.get_text_for_embedding() for element in elements])
 
         image_elements = [element for element in elements if isinstance(element, ImageElement)]
-=======
-        vectors = await self.embedder.embed_text([element.get_text_for_embedding() for element in elements])
->>>>>>> a2e9abc3
         entries = [element.to_vector_db_entry(vector) for element, vector in zip(elements, vectors, strict=False)]
 
         if image_elements and self.embedder.image_support():
