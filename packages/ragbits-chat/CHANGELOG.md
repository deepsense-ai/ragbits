--- conflicted
+++ resolved
@@ -2,17 +2,15 @@
 
 ## Unreleased
 
-<<<<<<< HEAD
 - Excluded API connection logic to 2 modules: ragbits-api-client and ragbits-api-client-react which implements hooks for ragbits-api-client (#582)
 - CI/CD changes for new directory structure (#582)
-=======
+
 ## 1.0.0 (2025-06-04)
 
 ### Changed
 
 - ragbits-core updated to version v1.0.0
 
->>>>>>> c3742862
 ## 0.20.1 (2025-06-04)
 
 ### Changed
