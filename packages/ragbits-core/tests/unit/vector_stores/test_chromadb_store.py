--- conflicted
+++ resolved
@@ -75,18 +75,7 @@
             embedding_function=MagicMock(),
         )
 
-
-<<<<<<< HEAD
-async def test_stores_entries_correctly(mock_chromadb_store):
-=======
-def test_get_chroma_collection(mock_chromadb_store: ChromaDBStore):
-    _ = mock_chromadb_store._get_chroma_collection()
-
-    assert mock_chromadb_store._chroma_client.get_or_create_collection.called  # type: ignore
-
-
 async def test_stores_entries_correctly(mock_chromadb_store: ChromaDBStore):
->>>>>>> d79ef6d8
     data = [
         VectorDBEntry(
             key="test_key",
@@ -107,7 +96,6 @@
     mock_chromadb_store._chroma_client.get_or_create_collection().add.assert_called_once()  # type: ignore
 
 
-<<<<<<< HEAD
 def test_process_db_entry(mock_chromadb_store, mock_vector_db_entry):
     id, embedding, key, metadata = mock_chromadb_store._process_db_entry(mock_vector_db_entry)
 
@@ -118,18 +106,6 @@
         "document": {"title": "test title", "source": {"path": "/test/path"}, "document_type": "test_type"},
     }
     assert key == "test_key"
-=======
-def test_process_db_entry(mock_chromadb_store: ChromaDBStore, mock_vector_db_entry: VectorDBEntry):
-    id, embedding, metadata = mock_chromadb_store._process_db_entry(mock_vector_db_entry)
-
-    assert id == sha256(b"test_key").hexdigest()
-    assert embedding == [0.1, 0.2, 0.3]
-    assert (
-        metadata["__metadata"] == '{"content": "test content", "document": {"title": "test title", "source":'
-        ' {"path": "/test/path"}, "document_type": "test_type"}}'
-    )
-    assert metadata["__key"] == "test_key"
->>>>>>> d79ef6d8
 
 
 async def test_store(mock_chromadb_store: ChromaDBStore, mock_vector_db_entry: VectorDBEntry):
@@ -140,24 +116,13 @@
 
 async def test_retrieves_entries_correctly(mock_chromadb_store: ChromaDBStore):
     vector = [0.1, 0.2, 0.3]
-<<<<<<< HEAD
     mock_collection = await mock_chromadb_store._get_chroma_collection()
-    mock_collection.query.return_value = {
-=======
-    mock_collection = mock_chromadb_store._get_chroma_collection()
     mock_collection.query.return_value = {  # type: ignore
->>>>>>> d79ef6d8
         "documents": [["test content"]],
         "metadatas": [
             [
                 {
-<<<<<<< HEAD
                     "__metadata": '{"content": "test content", "document": {"title": "test title", "source": {"path": "/test/path"}, "document_type": "test_type"}}'
-=======
-                    "__key": "test_key",
-                    "__metadata": '{"content": "test content", "document": {"title": "test title", "source":'
-                    ' {"path": "/test/path"}, "document_type": "test_type"}}',
->>>>>>> d79ef6d8
                 }
             ]
         ],
@@ -172,7 +137,6 @@
     assert entries[0].vector == [0.12, 0.25, 0.29]
 
 
-<<<<<<< HEAD
 async def test_lists_entries_correctly(mock_chromadb_store):
     mock_collection = await mock_chromadb_store._get_chroma_collection()
     mock_collection.get.return_value = {
@@ -186,23 +150,6 @@
                     "__metadata": '{"content": "test content 2", "document": {"title": "test title 2", "source": {"path": "/test/path"}, "document_type": "test_type"}}',
                 },
             ]
-=======
-async def test_lists_entries_correctly(mock_chromadb_store: ChromaDBStore):
-    mock_collection = mock_chromadb_store._get_chroma_collection()
-    mock_collection.get.return_value = {  # type: ignore
-        "documents": ["test content", "test content 2"],
-        "metadatas": [
-            {
-                "__key": "test_key",
-                "__metadata": '{"content": "test content", "document": {"title": "test title", "source":'
-                ' {"path": "/test/path"}, "document_type": "test_type"}}',
-            },
-            {
-                "__key": "test_key_2",
-                "__metadata": '{"content": "test content 2", "document": {"title": "test title 2", "source":'
-                ' {"path": "/test/path"}, "document_type": "test_type"}}',
-            },
->>>>>>> d79ef6d8
         ],
         "embeddings": [[[0.12, 0.25, 0.29], [0.13, 0.26, 0.30]]],
     }
@@ -220,13 +167,8 @@
 
 async def test_handles_empty_retrieve(mock_chromadb_store: ChromaDBStore):
     vector = [0.1, 0.2, 0.3]
-<<<<<<< HEAD
     mock_collection = await mock_chromadb_store._get_chroma_collection()
-    mock_collection.query.return_value = {"documents": [], "metadatas": []}
-=======
-    mock_collection = mock_chromadb_store._get_chroma_collection()
     mock_collection.query.return_value = {"documents": [], "metadatas": []}  # type: ignore
->>>>>>> d79ef6d8
 
     entries = await mock_chromadb_store.retrieve(vector)
 
