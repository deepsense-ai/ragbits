--- conflicted
+++ resolved
@@ -2,10 +2,8 @@
 
 ## Unreleased
 
-<<<<<<< HEAD
 - remove HeroUI Pro components (#557)
 - refactor UI components to allow modifications (#579)
-=======
 - Add setup method to ChatInterface (#586)
 
 ## 0.19.1 (2025-05-27)
@@ -26,7 +24,6 @@
 - Add conversation_id parameter to chat interface context (#556)
 - Add uvicorn to dependencies (#578)
 - Remove HeroUI Pro components (#557)
->>>>>>> cd4f91c2
 
 ## 0.18.0 (2025-05-22)
 
