--- conflicted
+++ resolved
@@ -5,13 +5,8 @@
     <link rel="icon" type="image/svg+xml" href="/assets/ragbits-9U4hpuUb.svg" />
     <meta name="viewport" content="width=device-width, initial-scale=1.0" />
     <title>Ragbits</title>
-<<<<<<< HEAD
-    <script type="module" crossorigin src="/assets/index-7KKI5uBg.js"></script>
-    <link rel="stylesheet" crossorigin href="/assets/index-BPwdy74I.css">
-=======
-    <script type="module" crossorigin src="/assets/index-uZ3FrnOp.js"></script>
+    <script type="module" crossorigin src="/assets/index-5mW8i2fc.js"></script>
     <link rel="stylesheet" crossorigin href="/assets/index-Sq7Wkmt7.css">
->>>>>>> f1915b2b
   </head>
 
   <body class="h-full">
