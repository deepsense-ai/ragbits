# CHANGELOG

## Unreleased

<<<<<<< HEAD
=======
## 0.10.2 (2025-03-21)

### Changed

- ragbits-core updated to version v0.10.2

## 0.10.1 (2025-03-19)

### Changed

- ragbits-core updated to version v0.10.1

>>>>>>> 56cb6e6e
## 0.10.0 (2025-03-17)
### Changed

- ragbits-core updated to version v0.10.0

- Compatibility with the new Vector Store interface from ragbits-core (#288)
- chore: fix typo in README.
- fix typos in doc strings

## 0.9.0 (2025-02-25)

### Changed

- ragbits-core updated to version v0.9.0
- Add cli for document search evaluation added (#356)
- Add local data loader (#334).

## 0.8.0 (2025-01-29)

### Changed

- ragbits-core updated to version v0.8.0

## 0.7.0 (2025-01-21)

### Added

- Simplified interface to document-search evaluation (#258).

### Changed

- ragbits-core updated to version v0.7.0

## 0.6.0 (2024-12-27)

### Changed

- ragbits-core updated to version v0.6.0

## 0.5.1 (2024-12-09)

### Changed

- ragbits-core updated to version v0.5.1
- document search evaluation now returns all Element types, rather than only TextElements (#241).

## 0.5.0 (2024-12-05)

### Changed

- ragbits-core updated to version v0.5.0

## 0.4.0 (2024-11-27)

### Added

- Introduced optimization with optuna (#177).
- Add synthetic data generation pipeline (#165).

### Changed

- ragbits-core updated to version v0.4.0

## 0.3.0 (2024-11-06)

### Changed

- ragbits-core updated to version v0.3.0

## 0.2.0 (2024-10-23)

- Initial release of the package.
- Evaluation pipeline framework with capability to define evaluators & metrics.
- Evaluation pipeline for `ragbits-document-search`.

### Changed

- ragbits-core updated to version v0.2.0<|MERGE_RESOLUTION|>--- conflicted
+++ resolved
@@ -1,14 +1,6 @@
 # CHANGELOG
 
 ## Unreleased
-
-<<<<<<< HEAD
-=======
-## 0.10.2 (2025-03-21)
-
-### Changed
-
-- ragbits-core updated to version v0.10.2
 
 ## 0.10.1 (2025-03-19)
 
@@ -16,7 +8,6 @@
 
 - ragbits-core updated to version v0.10.1
 
->>>>>>> 56cb6e6e
 ## 0.10.0 (2025-03-17)
 ### Changed
 
