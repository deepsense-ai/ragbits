# CHANGELOG

## Unreleased
<<<<<<< HEAD
- reranker based on relevance to given query (#443)
=======

## 0.14.0 (2025-04-22)

### Changed

- ragbits-core updated to version v0.14.0

- add docling document parser (#509)
>>>>>>> be531101
- move sources from ragbits-document-search to ragbits-core (#496)
- fix union types validation in element enricher (#499)
- disable unstructured analytics due to performance issues (#521)

## 0.13.0 (2025-04-02)

### Changed

- ragbits-core updated to version v0.13.0
- DocumentSearch.ingest now raises IngestExecutionError when any errors are encountered during ingestion.

## 0.12.0 (2025-03-25)

### Changed

- ragbits-core updated to version v0.12.0
- BREAKING CHANGE: Providers and intermediate handlers refactored to parsers and enrichers (#419)

## 0.11.0 (2025-03-25)

### Changed

- ragbits-core updated to version v0.11.0
- Introduce picklable ingest error wrapper (#448)
- Add support for Git source to fetch files from Git repositories (#439)

## 0.10.2 (2025-03-21)

### Changed

- ragbits-core updated to version v0.10.2
- Remove obsolete ImageDescriber and llm from UnstructuredImageProvider (#430)
- Make SourceError and its subclasses picklable (#435)
- Allow for setting custom headers in WebSource (#437)

## 0.10.1 (2025-03-19)

### Changed

- ragbits-core updated to version v0.10.1
- BREAKING CHANGE: Renamed HttpSource to WebSource and changed property names (#420)
- Better error distinction for WebSource (#421)

## 0.10.0 (2025-03-17)

### Changed

- ragbits-core updated to version v0.10.0
- BREAKING CHANGE: Processing strategies refactored to ingest strategies (#394)
- Compability with the new Vector Store interface from ragbits-core (#288)
- Fix docstring formatting to resolve Griffe warnings
- Introduce intermediate image elements (#139)
- Add HTTP source type, which downloads a file from the provided URL (#397)
- added traceable

## 0.9.0 (2025-02-25)

### Changed

- ragbits-core updated to version v0.9.0
- Add MultiQueryRetrieval (#311).
- Add AWS S3 source integration (#339).
- Add Azure BlobStorage source integration (#340).

## 0.8.0 (2025-01-29)

### Added

- DocumentSearch ingest accepts now a simple string format to determine sources; for example gcs://bucket/* (#264).
- New CLI command to ingest documents (#305).
- Add support for rerankers library (#284).

### Changed

- ragbits-core updated to version v0.8.0

## 0.7.0 (2025-01-21)

### Added
- Add CLI command to perform search on DocumentSearch instance (#290).

### Changed

- New way to initialize DocumentSearch instances (#277).
- ragbits-core updated to version v0.7.0

## 0.6.0 (2024-12-27)

### Changed

- ragbits-core updated to version v0.6.0

## 0.5.1 (2024-12-09)

### Changed

- ragbits-core updated to version v0.5.1

## 0.5.0 (2024-12-05)

### Added

- Distributed ingestion with usage of https://www.ray.io/ (#207)
- Documents can be now replaced in existing VectorStore (#210)

### Changed

- ragbits-core updated to version v0.5.0
- Providers are now loaded dynamically (#219)

## 0.4.0 (2024-11-27)

### Added

- Add support for batch ingestion (#185).
- Ingesting images is now supported (#172).

### Changed

- ragbits-core updated to version v0.4.0

## 0.3.0 (2024-11-06)

### Added

- Add location metadata to documents ingested into DocumentSearch (#122).
- Add LiteLLM Reranker (#109).


### Changed

- ragbits-core updated to version v0.3.0
- refactor: Add dynamic loading for modules that depend on optional dependencies (#148).
- refactor: change the type in from_source method to Source (#156).
- refactor: unified API for text representations of Element models (#171).

## 0.2.0 (2024-10-23)

### Added

- Creation of DocumentSearch instances from config (#62).
- Automatic detection of document type (#99).
- LLM-based query rephrasing (#115).
- Batch ingestion from sources (#112).
- Add support to image formats (#121).
- Add HuggingFace sources (#106).

### Changed

- ragbits-core updated to version v0.2.0

## 0.1.0 (2024-10-08)

### Added

- Initial release of the package.
- Introduce core modules: documents, ingestion and retrival.
- Unstructured integration.<|MERGE_RESOLUTION|>--- conflicted
+++ resolved
@@ -1,9 +1,7 @@
 # CHANGELOG
 
 ## Unreleased
-<<<<<<< HEAD
 - reranker based on relevance to given query (#443)
-=======
 
 ## 0.14.0 (2025-04-22)
 
@@ -12,7 +10,6 @@
 - ragbits-core updated to version v0.14.0
 
 - add docling document parser (#509)
->>>>>>> be531101
 - move sources from ragbits-document-search to ragbits-core (#496)
 - fix union types validation in element enricher (#499)
 - disable unstructured analytics due to performance issues (#521)
