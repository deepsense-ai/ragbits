--- conflicted
+++ resolved
@@ -3,15 +3,12 @@
 ## Unreleased
 - Add tool_choice parameter to agent interface (#738)
 - Add PydanticAI agents support (#755)
-<<<<<<< HEAD
-=======
 
 ## 1.2.2 (2025-08-08)
 
 ### Changed
 
 - ragbits-core updated to version v1.2.2
->>>>>>> 14b1e777
 
 ## 1.2.1 (2025-08-04)
 
@@ -26,7 +23,6 @@
 - ragbits-core updated to version v1.2.0
 - Add native openai tools support (#621)
 - add Context to Agents (#715)
-- add PydanticAI agnts support (#755)
 
 ## 1.1.0 (2025-07-09)
 
