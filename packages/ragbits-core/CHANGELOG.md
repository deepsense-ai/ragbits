--- conflicted
+++ resolved
@@ -7,13 +7,9 @@
 - BREAKING CHANGE: Vector Stores are now responsible for creating embeddings (#288)
 - Add instruction on how to use local servers for LLMs (#395).
 - Introduce intermediate image elements (#139)
-<<<<<<< HEAD
+- Correct typos in doc strings (#398)
 - Enable GPU support and (un)pickling for fastembed embedders (#409).
 
-=======
-- Correct typos in doc strings
--
->>>>>>> 3bf9c01c
 ## 0.9.0 (2025-02-25)
 
 - Add support to fastembed dense & sparse embeddings.
