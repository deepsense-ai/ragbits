--- conflicted
+++ resolved
@@ -1,17 +1,10 @@
-<<<<<<< HEAD
+from itertools import islice
 from typing import Optional
 
 import numpy as np
 
 from ragbits.core.metadata_store.base import MetadataStore
-from ragbits.core.vector_store.base import VectorDBEntry, VectorStore
-=======
-from itertools import islice
-
-import numpy as np
-
 from ragbits.core.vector_store.base import VectorDBEntry, VectorStore, WhereQuery
->>>>>>> 99d91f90
 
 
 class InMemoryVectorStore(VectorStore):
