--- conflicted
+++ resolved
@@ -1,13 +1,8 @@
 import enum
 import json
 from abc import ABC, abstractmethod
-<<<<<<< HEAD
-from collections.abc import AsyncGenerator, AsyncIterator, Callable
+from collections.abc import AsyncGenerator, AsyncIterator, Callable, MutableSequence
 from typing import ClassVar, Generic, TypeVar, cast, overload
-=======
-from collections.abc import AsyncGenerator, Callable, MutableSequence
-from typing import ClassVar, Generic, TypeVar, overload
->>>>>>> cf5fcba8
 
 from pydantic import BaseModel, field_validator
 from typing_extensions import deprecated
@@ -413,6 +408,14 @@
                     else None
                 )
 
+                usage = None
+                if usage_data := response.pop("usage", None):
+                    usage = Usage(
+                        prompt_tokens=usage_data.get("prompt_tokens"),
+                        completion_tokens=usage_data.get("completion_tokens"),
+                        total_tokens=usage_data.get("total_tokens"),
+                    )
+
                 content = response.pop("response")
 
                 if isinstance(prompt, BasePromptWithParser) and content:
@@ -422,6 +425,7 @@
                     content=content,
                     tool_calls=tool_calls,
                     metadata=response,
+                    usage=usage,
                 )
                 parsed_responses.append(response_with_metadata)
             outputs.response = parsed_responses
@@ -434,25 +438,6 @@
                 metric_type=MetricType.HISTOGRAM,
                 model=self.model_name,
             )
-<<<<<<< HEAD
-            content = response.pop("response", None)
-            if isinstance(prompt, BasePromptWithParser) and content:
-                content = await prompt.parse_response(content)
-
-            usage = None
-            if usage_data := response.pop("usage", None):
-                usage = Usage(
-                    prompt_tokens=usage_data.get("prompt_tokens"),
-                    completion_tokens=usage_data.get("completion_tokens"),
-                    total_tokens=usage_data.get("total_tokens"),
-                )
-
-            outputs.response = LLMResponseWithMetadata[type(content)](  # type: ignore
-                content=content,
-                tool_calls=tool_calls,
-                usage=usage,
-                metadata=response,
-=======
 
             total_throughput = sum(r["throughput"] for r in results if "throughput" in r)
             outputs.throughput_batch = total_throughput
@@ -461,7 +446,6 @@
                 value=total_throughput,
                 metric_type=MetricType.HISTOGRAM,
                 model=self.model_name,
->>>>>>> cf5fcba8
             )
 
             total_tokens = sum(r["total_tokens"] for r in results if "total_tokens" in r)
