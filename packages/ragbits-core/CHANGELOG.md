--- conflicted
+++ resolved
@@ -1,17 +1,13 @@
 # CHANGELOG
 
 ## Unreleased
+- Find ids for " yes" and " no" tokens in liteLLM class for openai and hf models
 
 ## 0.15.0 (2025-04-28)
 - Allow using sparse embeddings with Qdrant and local vector stores (#493)
-<<<<<<< HEAD
-- Find ids for " yes" and " no" tokens in liteLLM class for openai and hf models
-=======
 - Add support for sparse embeddings in the Pgvector Vector Store (#493)
 - Added secret key environment variable / generation for signatures across ragbits packages (#537)
-
 - Fix source interface definition (#535)
->>>>>>> 9d9d8227
 
 ## 0.14.0 (2025-04-22)
 
