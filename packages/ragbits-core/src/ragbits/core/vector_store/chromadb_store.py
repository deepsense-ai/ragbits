import json
from hashlib import sha256
from typing import Literal

try:
    import chromadb

    HAS_CHROMADB = True
except ImportError:
    HAS_CHROMADB = False

from ragbits.core.embeddings.base import Embeddings
from ragbits.core.vector_store.base import VectorStore
from ragbits.core.vector_store.in_memory import VectorDBEntry


class ChromaDBStore(VectorStore):
    """Class that stores text embeddings using [Chroma](https://docs.trychroma.com/)"""

    def __init__(
        self,
        index_name: str,
        chroma_client: chromadb.ClientAPI,
        embedding_function: Embeddings | chromadb.EmbeddingFunction,
        max_distance: float | None = None,
        distance_method: Literal["l2", "ip", "cosine"] = "l2",
    ):
        """Initializes the ChromaDBStore with the given parameters.

        Args:
            index_name: The name of the index.
            chroma_client: The ChromaDB client.
            embedding_function: The embedding function.
            max_distance: The maximum distance for similarity.
            distance_method: The distance method to use.
        """
        if not HAS_CHROMADB:
            raise ImportError("Install the 'ragbits-document-search[chromadb]' extra to use LiteLLM embeddings models")

        super().__init__()
        self._index_name = index_name
        self._chroma_client = chroma_client
        self._embedding_function = embedding_function
        self._max_distance = max_distance
        self._metadata = {"hnsw:space": distance_method}
        self._collection = self._get_chroma_collection()

    def _get_chroma_collection(self) -> chromadb.Collection:
        """Based on the selected embedding_function, chooses how to retrieve the ChromaDB collection.
        If the collection doesn't exist, it creates one.

        Returns:
            Retrieved collection
        """
        if isinstance(self._embedding_function, Embeddings):
            return self._chroma_client.get_or_create_collection(name=self._index_name, metadata=self._metadata)

        return self._chroma_client.get_or_create_collection(
            name=self._index_name,
            metadata=self._metadata,
            embedding_function=self._embedding_function,
        )

    def _return_best_match(self, retrieved: dict) -> str | None:
<<<<<<< HEAD
        """Based on the retrieved data, returns the best match or None if no match is found.
=======
        """
        Based on the retrieved data, returns the best match or None if no match is found.
>>>>>>> de78074d

        Args:
            Retrieved data, with a column-first format

        Returns:
            The best match or None if no match is found
        """
        if self._max_distance is None or retrieved["distances"][0][0] <= self._max_distance:
            return retrieved["documents"][0][0]

        return None

    def _process_db_entry(self, entry: VectorDBEntry) -> tuple[str, list[float], dict]:
        doc_id = sha256(entry.key.encode("utf-8")).hexdigest()
        embedding = entry.vector

        metadata = {
            "__key": entry.key,
            "__metadata": json.dumps(entry.metadata, default=str),
        }

        return doc_id, embedding, metadata

    @property
    def embedding_function(self) -> Embeddings | chromadb.EmbeddingFunction:
<<<<<<< HEAD
        """Returns the embedding function.
=======
        """
        Returns the embedding function.
>>>>>>> de78074d

        Returns:
            The embedding function.
        """
        return self._embedding_function

    async def store(self, entries: list[VectorDBEntry]) -> None:
<<<<<<< HEAD
        """Stores entries in the ChromaDB collection.
=======
        """
        Stores entries in the ChromaDB collection.
>>>>>>> de78074d

        Args:
            entries: The entries to store.
        """
        entries_processed = list(map(self._process_db_entry, entries))
        ids, embeddings, metadatas = map(list, zip(*entries_processed, strict=False))

        self._collection.add(ids=ids, embeddings=embeddings, metadatas=metadatas)

    async def retrieve(self, vector: list[float], k: int = 5) -> list[VectorDBEntry]:
<<<<<<< HEAD
        """Retrieves entries from the ChromaDB collection.
=======
        """
        Retrieves entries from the ChromaDB collection.
>>>>>>> de78074d

        Args:
            vector: The vector to query.
            k: The number of entries to retrieve.

        Returns:
            The retrieved entries.
        """
        query_result = self._collection.query(query_embeddings=[vector], n_results=k)

        db_entries = []
        for meta in query_result.get("metadatas"):
            db_entry = VectorDBEntry(
                key=meta[0]["__key"],
                vector=vector,
                metadata=json.loads(meta[0]["__metadata"]),
            )

            db_entries.append(db_entry)

        return db_entries

    def __repr__(self) -> str:
        """Returns the string representation of the object.

        Returns:
            The string representation of the object.
        """
        return f"{self.__class__.__name__}(index_name={self._index_name})"<|MERGE_RESOLUTION|>--- conflicted
+++ resolved
@@ -25,7 +25,8 @@
         max_distance: float | None = None,
         distance_method: Literal["l2", "ip", "cosine"] = "l2",
     ):
-        """Initializes the ChromaDBStore with the given parameters.
+        """
+        Initializes the ChromaDBStore with the given parameters.
 
         Args:
             index_name: The name of the index.
@@ -46,7 +47,8 @@
         self._collection = self._get_chroma_collection()
 
     def _get_chroma_collection(self) -> chromadb.Collection:
-        """Based on the selected embedding_function, chooses how to retrieve the ChromaDB collection.
+        """
+        Based on the selected embedding_function, chooses how to retrieve the ChromaDB collection.
         If the collection doesn't exist, it creates one.
 
         Returns:
@@ -62,12 +64,8 @@
         )
 
     def _return_best_match(self, retrieved: dict) -> str | None:
-<<<<<<< HEAD
-        """Based on the retrieved data, returns the best match or None if no match is found.
-=======
         """
         Based on the retrieved data, returns the best match or None if no match is found.
->>>>>>> de78074d
 
         Args:
             Retrieved data, with a column-first format
@@ -93,12 +91,8 @@
 
     @property
     def embedding_function(self) -> Embeddings | chromadb.EmbeddingFunction:
-<<<<<<< HEAD
-        """Returns the embedding function.
-=======
         """
         Returns the embedding function.
->>>>>>> de78074d
 
         Returns:
             The embedding function.
@@ -106,12 +100,8 @@
         return self._embedding_function
 
     async def store(self, entries: list[VectorDBEntry]) -> None:
-<<<<<<< HEAD
-        """Stores entries in the ChromaDB collection.
-=======
         """
         Stores entries in the ChromaDB collection.
->>>>>>> de78074d
 
         Args:
             entries: The entries to store.
@@ -122,12 +112,8 @@
         self._collection.add(ids=ids, embeddings=embeddings, metadatas=metadatas)
 
     async def retrieve(self, vector: list[float], k: int = 5) -> list[VectorDBEntry]:
-<<<<<<< HEAD
-        """Retrieves entries from the ChromaDB collection.
-=======
         """
         Retrieves entries from the ChromaDB collection.
->>>>>>> de78074d
 
         Args:
             vector: The vector to query.
@@ -151,7 +137,8 @@
         return db_entries
 
     def __repr__(self) -> str:
-        """Returns the string representation of the object.
+        """
+        Returns the string representation of the object.
 
         Returns:
             The string representation of the object.
