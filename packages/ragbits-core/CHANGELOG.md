--- conflicted
+++ resolved
@@ -8,11 +8,8 @@
 - Make LLM / Embedder APIs consistent (#463)
 - New methods in Prompt class for appending conversation history (#480)
 - Fix: make unflatten_dict symmetric to flatten_dict (#461)
-<<<<<<< HEAD
 - Add new fusion strategies for the hybrid vector store: RRF and DBSF (#413)
-=======
 - Cost and capabilities config for custom litellm models (#481)
->>>>>>> 04ed3135
 
 ## 0.12.0 (2025-03-25)
 - Allow Prompt class to accept the asynchronous response_parser. Change the signature of parse_response method.
