--- conflicted
+++ resolved
@@ -10,12 +10,8 @@
 from .base import BasePromptWithParser, ChatFormat, OutputT
 from .parsers import DEFAULT_PARSERS, build_pydantic_parser
 
-<<<<<<< HEAD
 InputT = TypeVar("InputT", bound=BaseModel | None)
-=======
-InputT = TypeVar("InputT", bound=Optional[BaseModel])
 FewShotExample = Tuple[str | InputT, str | OutputT]
->>>>>>> b8cd7373
 
 
 class Prompt(Generic[InputT, OutputT], BasePromptWithParser[OutputT], metaclass=ABCMeta):
@@ -108,10 +104,12 @@
         return super().__init_subclass__(**kwargs)
 
     @overload
-    def __init__(self: "Prompt[None, OutputT]") -> None: ...
+    def __init__(self: "Prompt[None, OutputT]") -> None:
+        ...
 
     @overload
-    def __init__(self: "Prompt[InputT, OutputT]", input_data: InputT) -> None: ...
+    def __init__(self: "Prompt[InputT, OutputT]", input_data: InputT) -> None:
+        ...
 
     def __init__(self, *args: Any, **kwargs: Any) -> None:
         input_data = args[0] if args else kwargs.get("input_data")
@@ -163,9 +161,6 @@
         self._instace_few_shots.append((user_message, assistant_message))
         return self
 
-<<<<<<< HEAD
-    def output_schema(self) -> dict | type[BaseModel] | None:
-=======
     def list_few_shots(self) -> ChatFormat:
         """
         Returns the few shot examples in the standard OpenAI chat format.
@@ -187,8 +182,7 @@
             result.append({"role": "assistant", "content": assistant_message})
         return result
 
-    def output_schema(self) -> Optional[Dict | Type[BaseModel]]:
->>>>>>> b8cd7373
+    def output_schema(self) -> dict | type[BaseModel] | None:
         """
         Returns the schema of the desired output. Can be used to request structured output from the LLM API
         or to validate the output. Can return either a Pydantic model or a JSON schema.
