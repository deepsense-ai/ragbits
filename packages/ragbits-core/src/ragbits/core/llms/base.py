--- conflicted
+++ resolved
@@ -8,18 +8,15 @@
 
 
 class LLM(Generic[LLMClientOptions], ABC):
-    """Abstract class for interaction with Large Language Model.
+    """
+    Abstract class for interaction with Large Language Model.
     """
 
     _options_cls: type[LLMClientOptions]
 
     def __init__(self, model_name: str, default_options: LLMOptions | None = None) -> None:
-<<<<<<< HEAD
-        """Constructs a new LLM instance.
-=======
         """
         Constructs a new LLM instance.
->>>>>>> de78074d
 
         Args:
             model_name: Name of the model to be used.
@@ -38,11 +35,13 @@
     @cached_property
     @abstractmethod
     def client(self) -> LLMClient:
-        """Client for the LLM.
+        """
+        Client for the LLM.
         """
 
     def count_tokens(self, prompt: BasePrompt) -> int:
-        """Counts tokens in the prompt.
+        """
+        Counts tokens in the prompt.
 
         Args:
             prompt: Formatted prompt template with conversation and response parsing configuration.
@@ -58,7 +57,8 @@
         *,
         options: LLMOptions | None = None,
     ) -> str:
-        """Prepares and sends a prompt to the LLM and returns the raw response (without parsing).
+        """
+        Prepares and sends a prompt to the LLM and returns the raw response (without parsing).
 
         Args:
             prompt: Formatted prompt template with conversation.
@@ -84,12 +84,7 @@
         prompt: BasePromptWithParser[OutputT],
         *,
         options: LLMOptions | None = None,
-<<<<<<< HEAD
-    ) -> OutputT:
-        ...
-=======
     ) -> OutputT: ...
->>>>>>> de78074d
 
     @overload
     async def generate(
@@ -97,12 +92,7 @@
         prompt: BasePrompt,
         *,
         options: LLMOptions | None = None,
-<<<<<<< HEAD
-    ) -> OutputT:
-        ...
-=======
     ) -> OutputT: ...
->>>>>>> de78074d
 
     async def generate(
         self,
@@ -110,7 +100,8 @@
         *,
         options: LLMOptions | None = None,
     ) -> OutputT:
-        """Prepares and sends a prompt to the LLM and returns response parsed to the
+        """
+        Prepares and sends a prompt to the LLM and returns response parsed to the
         output type of the prompt (if available).
 
         Args:
