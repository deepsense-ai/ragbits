--- conflicted
+++ resolved
@@ -99,9 +99,6 @@
     return MockLLM(default_options=options)
 
 
-<<<<<<< HEAD
-async def test_agent_run_no_tools(llm_without_tool_call: MockLLM) -> None:
-=======
 @pytest.fixture
 def llm_multiple_tool_calls() -> MockLLM:
     options = MockLLMOptions(
@@ -169,7 +166,6 @@
 
 @pytest.mark.parametrize(("method", "result_type"), [(_run, AgentResult), (_run_streaming, AgentResultStreaming)])
 async def test_agent_run_no_tools(llm_without_tool_call: MockLLM, method: Callable, result_type: type):
->>>>>>> bcfa5f6a
     """Test a simple run of the agent without tools."""
     agent = Agent(
         llm=llm_without_tool_call,
@@ -184,12 +180,8 @@
     assert result.tool_calls is None
 
 
-<<<<<<< HEAD
-async def test_agent_run_tools(llm_with_tool_call: MockLLM) -> None:
-=======
 @pytest.mark.parametrize(("method", "result_type"), [(_run, AgentResult), (_run_streaming, AgentResultStreaming)])
 async def test_agent_run_tools(llm_with_tool_call: MockLLM, method: Callable, result_type: type):
->>>>>>> bcfa5f6a
     """Test a simple run of the agent without tools."""
     agent = Agent(
         llm=llm_with_tool_call,
@@ -213,12 +205,8 @@
     ]
 
 
-<<<<<<< HEAD
-async def test_raises_when_wrong_tool_returned(llm_with_tool_call: MockLLM) -> None:
-=======
 @pytest.mark.parametrize("method", [_run, _run_streaming])
 async def test_raises_when_wrong_tool_returned(llm_with_tool_call: MockLLM, method: Callable):
->>>>>>> bcfa5f6a
     def fake_func() -> None: ...
 
     agent = Agent(
@@ -231,12 +219,8 @@
         await method(agent)
 
 
-<<<<<<< HEAD
-async def test_raises_when_wrong_tool_type(llm_wrong_tool_type: MockLLM) -> None:
-=======
 @pytest.mark.parametrize("method", [_run, _run_streaming])
 async def test_raises_when_wrong_tool_type(llm_wrong_tool_type: MockLLM, method: Callable):
->>>>>>> bcfa5f6a
     agent = Agent(
         llm=llm_wrong_tool_type,
         prompt=CustomPrompt,
@@ -290,16 +274,10 @@
     )
 
 
-<<<<<<< HEAD
-async def test_raises_invalid_prompt_input_error_with_none_prompt_and_none_input(
-    llm_without_tool_call: MockLLM,
-) -> None:
-=======
 @pytest.mark.parametrize("method", [_run, _run_streaming])
 async def test_raises_invalid_prompt_input_error_with_none_prompt_and_none_input(
     llm_without_tool_call: MockLLM, method: Callable
 ):
->>>>>>> bcfa5f6a
     agent = Agent(llm=llm_without_tool_call, prompt=None)  # type: ignore
 
     with pytest.raises(AgentInvalidPromptInputError) as exc_info:
@@ -310,12 +288,8 @@
     assert "Invalid prompt/input combination: prompt=None, input=None" in str(exc_info.value)
 
 
-<<<<<<< HEAD
-async def test_raises_invalid_prompt_input_error_with_invalid_types(llm_without_tool_call: MockLLM) -> None:
-=======
 @pytest.mark.parametrize("method", [_run, _run_streaming])
 async def test_raises_invalid_prompt_input_error_with_invalid_types(llm_without_tool_call: MockLLM, method: Callable):
->>>>>>> bcfa5f6a
     agent = Agent(llm=llm_without_tool_call, prompt=123)  # type: ignore
 
     with pytest.raises(AgentInvalidPromptInputError) as exc_info:
@@ -326,12 +300,8 @@
     assert "Invalid prompt/input combination" in str(exc_info.value)
 
 
-<<<<<<< HEAD
-async def test_raises_invalid_prompt_input_error_with_list_input(llm_without_tool_call: MockLLM) -> None:
-=======
 @pytest.mark.parametrize("method", [_run, _run_streaming])
 async def test_raises_invalid_prompt_input_error_with_list_input(llm_without_tool_call: MockLLM, method: Callable):
->>>>>>> bcfa5f6a
     agent = Agent(llm=llm_without_tool_call, prompt=None)  # type: ignore
 
     with pytest.raises(AgentInvalidPromptInputError) as exc_info:
@@ -342,12 +312,8 @@
     assert "Invalid prompt/input combination" in str(exc_info.value)
 
 
-<<<<<<< HEAD
-async def test_agent_with_initial_history(llm_without_tool_call: MockLLM) -> None:
-=======
 @pytest.mark.parametrize("method", [_run, _run_streaming])
 async def test_agent_with_initial_history(llm_without_tool_call: MockLLM, method: Callable):
->>>>>>> bcfa5f6a
     """Test agent with initial history."""
     initial_history = [
         {"role": "system", "content": "You are a helpful assistant"},
@@ -379,12 +345,8 @@
     assert agent.history[4]["content"] == "Test LLM output"
 
 
-<<<<<<< HEAD
-async def test_agent_without_keep_history(llm_without_tool_call: MockLLM) -> None:
-=======
 @pytest.mark.parametrize("method", [_run, _run_streaming])
 async def test_agent_without_keep_history(llm_without_tool_call: MockLLM, method: Callable):
->>>>>>> bcfa5f6a
     """Test agent without history preservation."""
     initial_history = [
         {"role": "user", "content": "Previous message"},
@@ -416,12 +378,8 @@
     assert result.history[4]["content"] == "Test LLM output"
 
 
-<<<<<<< HEAD
-async def test_agent_history_with_string_prompt_and_input(llm_without_tool_call: MockLLM) -> None:
-=======
 @pytest.mark.parametrize("method", [_run, _run_streaming])
 async def test_agent_history_with_string_prompt_and_input(llm_without_tool_call: MockLLM, method: Callable):
->>>>>>> bcfa5f6a
     """Test history handling with string prompt and string input."""
     agent: Agent = Agent(
         llm=llm_without_tool_call,
@@ -441,12 +399,8 @@
     assert agent.history[2]["content"] == "Test LLM output"
 
 
-<<<<<<< HEAD
-async def test_agent_history_with_string_prompt_no_input(llm_without_tool_call: MockLLM) -> None:
-=======
 @pytest.mark.parametrize("method", [_run, _run_streaming])
 async def test_agent_history_with_string_prompt_no_input(llm_without_tool_call: MockLLM, method: Callable):
->>>>>>> bcfa5f6a
     """Test history handling with string prompt and no input."""
     agent: Agent = Agent(
         llm=llm_without_tool_call,
@@ -464,14 +418,10 @@
     assert agent.history[1]["content"] == "Test LLM output"
 
 
-<<<<<<< HEAD
-async def test_agent_history_with_weather_prompt_with_history_multiple_runs(llm_without_tool_call: MockLLM) -> None:
-=======
 @pytest.mark.parametrize("method", [_run, _run_streaming])
 async def test_agent_history_with_weather_prompt_with_history_multiple_runs(
     llm_without_tool_call: MockLLM, method: Callable
 ):
->>>>>>> bcfa5f6a
     """Test history handling with custom prompt class with input type."""
     agent: Agent = Agent(
         llm=llm_without_tool_call,
@@ -499,14 +449,10 @@
     assert agent.history[4]["content"] == "Test LLM output"
 
 
-<<<<<<< HEAD
-async def test_agent_history_with_weather_prompt_no_history_multiple_runs(llm_without_tool_call: MockLLM) -> None:
-=======
 @pytest.mark.parametrize("method", [_run, _run_streaming])
 async def test_agent_history_with_weather_prompt_no_history_multiple_runs(
     llm_without_tool_call: MockLLM, method: Callable
 ):
->>>>>>> bcfa5f6a
     """Test history handling with custom prompt class with input type."""
     agent: Agent = Agent(
         llm=llm_without_tool_call,
@@ -535,12 +481,8 @@
     assert result2.history[2]["content"] == "Test LLM output"
 
 
-<<<<<<< HEAD
-async def test_agent_history_with_no_prompt_string_input(llm_without_tool_call: MockLLM) -> None:
-=======
 @pytest.mark.parametrize("method", [_run, _run_streaming])
 async def test_agent_history_with_no_prompt_string_input(llm_without_tool_call: MockLLM, method: Callable):
->>>>>>> bcfa5f6a
     """Test history handling with no prompt and string input."""
     agent: Agent = Agent(
         llm=llm_without_tool_call,
@@ -558,12 +500,8 @@
     assert agent.history[1]["content"] == "Test LLM output"
 
 
-<<<<<<< HEAD
-async def test_agent_history_with_string_prompt_multiple_runs(llm_without_tool_call: MockLLM) -> None:
-=======
 @pytest.mark.parametrize("method", [_run, _run_streaming])
 async def test_agent_history_with_string_prompt_multiple_runs(llm_without_tool_call: MockLLM, method: Callable):
->>>>>>> bcfa5f6a
     """Test history accumulation across multiple runs."""
     agent: Agent = Agent(
         llm=llm_without_tool_call,
@@ -591,12 +529,8 @@
     assert result2.history[4]["content"] == "Test LLM output"
 
 
-<<<<<<< HEAD
-async def test_agent_history_with_tools(llm_with_tool_call: MockLLM) -> None:
-=======
 @pytest.mark.parametrize("method", [_run, _run_streaming])
 async def test_agent_history_with_tools(llm_with_tool_call: MockLLM, method: Callable):
->>>>>>> bcfa5f6a
     """Test history handling with tool calls."""
     agent: Agent = Agent(
         llm=llm_with_tool_call,
