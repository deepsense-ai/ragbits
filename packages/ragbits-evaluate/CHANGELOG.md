# CHANGELOG

## Unreleased

<<<<<<< HEAD
- BREAKING CHANGE: Adjust eval pipline interface to batch processing (#555)
=======
- Adjust typing for DocumentSearch (#554)
>>>>>>> aac48f8a

## 0.17.1 (2025-05-09)

### Changed

- ragbits-core updated to version v0.17.1

## 0.17.0 (2025-05-06)

### Changed

- ragbits-core updated to version v0.17.0

- Add tests for ragbits-evaluate package (#390)
- Integrate sources with dataloaders (#529)

## 0.16.0 (2025-04-29)

### Changed

- ragbits-core updated to version v0.16.0

## 0.15.0 (2025-04-28)

### Changed

- ragbits-core updated to version v0.15.0

## 0.14.0 (2025-04-22)

### Changed

- ragbits-core updated to version v0.14.0

- move sources from ragbits-document-search to ragbits-core (#496)

## 0.13.0 (2025-04-02)

### Changed

- ragbits-core updated to version v0.13.0

## 0.12.0 (2025-03-25)

### Changed

- ragbits-core updated to version v0.12.0

## 0.11.0 (2025-03-25)

### Changed

- ragbits-core updated to version v0.11.0

## 0.10.2 (2025-03-21)

### Changed

- ragbits-core updated to version v0.10.2

## 0.10.1 (2025-03-19)

### Changed

- ragbits-core updated to version v0.10.1

## 0.10.0 (2025-03-17)
### Changed

- ragbits-core updated to version v0.10.0

- Compability with the new Vector Store interface from ragbits-core (#288)
- chore: fix typo in README.
- fix typos in doc strings

## 0.9.0 (2025-02-25)

### Changed

- ragbits-core updated to version v0.9.0
- Add cli for document search evaluation added (#356)
- Add local data loader (#334).

## 0.8.0 (2025-01-29)

### Changed

- ragbits-core updated to version v0.8.0

## 0.7.0 (2025-01-21)

### Added

- Simplified interface to document-search evaluation (#258).

### Changed

- ragbits-core updated to version v0.7.0

## 0.6.0 (2024-12-27)

### Changed

- ragbits-core updated to version v0.6.0

## 0.5.1 (2024-12-09)

### Changed

- ragbits-core updated to version v0.5.1
- document search evaluation now returns all Element types, rather than only TextElements (#241).

## 0.5.0 (2024-12-05)

### Changed

- ragbits-core updated to version v0.5.0

## 0.4.0 (2024-11-27)

### Added

- Introduced optimization with optuna (#177).
- Add synthetic data generation pipeline (#165).

### Changed

- ragbits-core updated to version v0.4.0

## 0.3.0 (2024-11-06)

### Changed

- ragbits-core updated to version v0.3.0

## 0.2.0 (2024-10-23)

- Initial release of the package.
- Evaluation pipeline framework with capability to define evaluators & metrics.
- Evaluation pipeline for `ragbits-document-search`.

### Changed

- ragbits-core updated to version v0.2.0<|MERGE_RESOLUTION|>--- conflicted
+++ resolved
@@ -2,11 +2,8 @@
 
 ## Unreleased
 
-<<<<<<< HEAD
 - BREAKING CHANGE: Adjust eval pipline interface to batch processing (#555)
-=======
 - Adjust typing for DocumentSearch (#554)
->>>>>>> aac48f8a
 
 ## 0.17.1 (2025-05-09)
 
