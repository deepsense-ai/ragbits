# CHANGELOG

## Unreleased
<<<<<<< HEAD
- improve cli trace handler
- added traceable to some method
=======

- Add support for images in few shot prompts (#155)
>>>>>>> 77a761c2
- BREAKING CHANGE: Vector Stores are now responsible for creating embeddings (#288)
- Add instruction on how to use local servers for LLMs (#395).

## 0.9.0 (2025-02-25)

- Add support to fastembed dense & sparse embeddings.
- Rename "default configuration" to "preferred configuration" (#361).
- Allow to pass str or dict to LLM.generate() (#286)
- Fix: changed variable type from Filter to WhereQuery in the Qdrant vector store in list method.
- Rename all embedders to have `Embedder` in their name (instead of `Embeddings`).

## 0.8.0 (2025-01-29)

### Added

- Add support for pgvector as VectorStore (#267).

## 0.7.0 (2025-01-21)

### Added

- Add nice-looking CLI logging for audit module (#273).
- Add support for returning metadata from LLMs (#274).

### Changed

- Fix: limiting in qdrant vector store (#282).
- Refactor: remove LLM client abstraction and lift it up to LLM (#270).

## 0.6.0 (2024-12-27)

### Added

- Add option to pass LiteLLM router to LLM instances (#262).
- Add commands to browse vector stores (#244).

### Changed

- Implement generic Options class (#248).
- Fix LiteLLM crash in python 3.13 (#245).

## 0.5.1 (2024-12-09)

### Changed

- Refactor: added standardized way to create ragbits objects from config (#233).

## 0.5.0 (2024-12-05)

### Added

- Default LLM factory when configuration is not provided (#209).
- Add remove operation to VectorStore (#210).
- Install litellm package by default (#236).

## 0.4.0 (2024-11-27)

### Added

- Add support for Qdrant VectorStore (#163).
- Add streaming interface to LLMs (#188).
- Better images support in Prompt abstractions (#201).


## 0.3.0 (2024-11-06)

### Added

- Observability toolset, with initial support to export traces to OpenTelemetry (#168)
- CLI commands to render / exec prompts (#146)
- Support of images in Prompt abstractions (#149)
- Support for different MetadataStores in VectorStore (#144)
- Now LLMs can be configured separately for vision, text and structured. (#153)

### Changed

- refactor: Add dynamic loading for modules that depend on optional dependencies (#148).
- refactor: Refactor vector store public API. (#151)

## 0.2.0 (2024-10-23)

### Added

- Project README.md (#103).
- Listing entries API for VectorStores (#138).
- Overrides for prompt discovery configurable in `pyproject.toml` file (#101).
- Default LLM factory configurable in `pyproject.toml` file (#101).

### Changed

- Fixed bug in chromadb while returning multiple records (#117).
- Fixed bug in prompt rendering for some pydantic models (#137).

## 0.1.0 (2024-10-08)

### Added

- Initial release of the package.
- Introduce core components: Prompts, LLMs, Embedder and VectorStores.
- `Prompt` class integration with promptfoo.
- LiteLLM integration.
- ChromaDB integration.
- Prompts lab.
- Prompts autodiscovery.
<|MERGE_RESOLUTION|>--- conflicted
+++ resolved
@@ -1,13 +1,9 @@
 # CHANGELOG
 
 ## Unreleased
-<<<<<<< HEAD
 - improve cli trace handler
 - added traceable to some method
-=======
-
 - Add support for images in few shot prompts (#155)
->>>>>>> 77a761c2
 - BREAKING CHANGE: Vector Stores are now responsible for creating embeddings (#288)
 - Add instruction on how to use local servers for LLMs (#395).
 
