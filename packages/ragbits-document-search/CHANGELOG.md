# CHANGELOG

## Unreleased

<<<<<<< HEAD
- Add elements batching for ingest strategies (#590)
- BREAKING CHANGE: unified RayDistributedIngestStrategy interface (#590)
=======
- Switch default document parser to docling (#594)
>>>>>>> c78041ef

## 0.19.1 (2025-05-27)

### Changed

- ragbits-core updated to version v0.19.1

## 0.19.0 (2025-05-27)

### Changed

- ragbits-core updated to version v0.19.0

## 0.18.0 (2025-05-22)

### Changed

- ragbits-core updated to version v0.18.0

- Add jsonl file type (#567)
- Improve document file type check (#563)
- Fix reranker options typing (#562)
- Add query rephraser options (#560)
- Rename DocumentMeta create_text_document_from_literal to from_literal (#561)
- Update audit imports (#427)
- BREAKING CHANGE: Adjust document search configurable interface (#554)
- BREAKING CHANGE: Rename SearchConfig to DocumentSearchOptions (#554)
- BREAKING CHANGE: Improve typing for SearchConfig (#554)

## 0.17.1 (2025-05-09)

### Changed

- ragbits-core updated to version v0.17.1

## 0.17.0 (2025-05-06)

### Changed

- ragbits-core updated to version v0.17.0

- Add optional score override on reranking step (#544)
- Add score threshold to reranker options (#544)
- Add LLM reranker (#513)
- fix: fix passing score in DocumentSearch.search (#545)

## 0.16.0 (2025-04-29)

### Changed

- ragbits-core updated to version v0.16.0
- Retain information about the score from the vector database or reranker in Element class (#541)

## 0.15.0 (2025-04-28)

### Changed

- ragbits-core updated to version v0.15.0

## 0.14.0 (2025-04-22)

### Changed

- ragbits-core updated to version v0.14.0

- add docling document parser (#509)
- move sources from ragbits-document-search to ragbits-core (#496)
- fix union types validation in element enricher (#499)
- disable unstructured analytics due to performance issues (#521)

## 0.13.0 (2025-04-02)

### Changed

- ragbits-core updated to version v0.13.0
- DocumentSearch.ingest now raises IngestExecutionError when any errors are encountered during ingestion.

## 0.12.0 (2025-03-25)

### Changed

- ragbits-core updated to version v0.12.0
- BREAKING CHANGE: Providers and intermediate handlers refactored to parsers and enrichers (#419)

## 0.11.0 (2025-03-25)

### Changed

- ragbits-core updated to version v0.11.0
- Introduce picklable ingest error wrapper (#448)
- Add support for Git source to fetch files from Git repositories (#439)

## 0.10.2 (2025-03-21)

### Changed

- ragbits-core updated to version v0.10.2
- Remove obsolete ImageDescriber and llm from UnstructuredImageProvider (#430)
- Make SourceError and its subclasses picklable (#435)
- Allow for setting custom headers in WebSource (#437)

## 0.10.1 (2025-03-19)

### Changed

- ragbits-core updated to version v0.10.1
- BREAKING CHANGE: Renamed HttpSource to WebSource and changed property names (#420)
- Better error distinction for WebSource (#421)

## 0.10.0 (2025-03-17)

### Changed

- ragbits-core updated to version v0.10.0
- BREAKING CHANGE: Processing strategies refactored to ingest strategies (#394)
- Compability with the new Vector Store interface from ragbits-core (#288)
- Fix docstring formatting to resolve Griffe warnings
- Introduce intermediate image elements (#139)
- Add HTTP source type, which downloads a file from the provided URL (#397)
- added traceable

## 0.9.0 (2025-02-25)

### Changed

- ragbits-core updated to version v0.9.0
- Add MultiQueryRetrieval (#311).
- Add AWS S3 source integration (#339).
- Add Azure BlobStorage source integration (#340).

## 0.8.0 (2025-01-29)

### Added

- DocumentSearch ingest accepts now a simple string format to determine sources; for example gcs://bucket/* (#264).
- New CLI command to ingest documents (#305).
- Add support for rerankers library (#284).

### Changed

- ragbits-core updated to version v0.8.0

## 0.7.0 (2025-01-21)

### Added
- Add CLI command to perform search on DocumentSearch instance (#290).

### Changed

- New way to initialize DocumentSearch instances (#277).
- ragbits-core updated to version v0.7.0

## 0.6.0 (2024-12-27)

### Changed

- ragbits-core updated to version v0.6.0

## 0.5.1 (2024-12-09)

### Changed

- ragbits-core updated to version v0.5.1

## 0.5.0 (2024-12-05)

### Added

- Distributed ingestion with usage of https://www.ray.io/ (#207)
- Documents can be now replaced in existing VectorStore (#210)

### Changed

- ragbits-core updated to version v0.5.0
- Providers are now loaded dynamically (#219)

## 0.4.0 (2024-11-27)

### Added

- Add support for batch ingestion (#185).
- Ingesting images is now supported (#172).

### Changed

- ragbits-core updated to version v0.4.0

## 0.3.0 (2024-11-06)

### Added

- Add location metadata to documents ingested into DocumentSearch (#122).
- Add LiteLLM Reranker (#109).


### Changed

- ragbits-core updated to version v0.3.0
- refactor: Add dynamic loading for modules that depend on optional dependencies (#148).
- refactor: change the type in from_source method to Source (#156).
- refactor: unified API for text representations of Element models (#171).

## 0.2.0 (2024-10-23)

### Added

- Creation of DocumentSearch instances from config (#62).
- Automatic detection of document type (#99).
- LLM-based query rephrasing (#115).
- Batch ingestion from sources (#112).
- Add support to image formats (#121).
- Add HuggingFace sources (#106).

### Changed

- ragbits-core updated to version v0.2.0

## 0.1.0 (2024-10-08)

### Added

- Initial release of the package.
- Introduce core modules: documents, ingestion and retrival.
- Unstructured integration.<|MERGE_RESOLUTION|>--- conflicted
+++ resolved
@@ -2,12 +2,9 @@
 
 ## Unreleased
 
-<<<<<<< HEAD
 - Add elements batching for ingest strategies (#590)
 - BREAKING CHANGE: unified RayDistributedIngestStrategy interface (#590)
-=======
 - Switch default document parser to docling (#594)
->>>>>>> c78041ef
 
 ## 0.19.1 (2025-05-27)
 
