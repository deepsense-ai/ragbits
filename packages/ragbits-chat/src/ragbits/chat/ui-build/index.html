<!doctype html>
<html lang="en" class="h-full light">
  <head>
    <meta charset="UTF-8" />
    <link rel="icon" type="image/svg+xml" href="/assets/ragbits-9U4hpuUb.svg" />
    <meta name="viewport" content="width=device-width, initial-scale=1.0" />
    <title>Ragbits</title>
<<<<<<< HEAD
    <script type="module" crossorigin src="/assets/index-cll_3ifM.js"></script>
    <link rel="stylesheet" crossorigin href="/assets/index-DxlHc-HZ.css">
=======
    <script type="module" crossorigin src="/assets/index-CNA7APJN.js"></script>
    <link rel="stylesheet" crossorigin href="/assets/index-D23L4yB9.css">
>>>>>>> 90b47275
  </head>

  <body class="h-full">
    <div id="root" class="h-full"></div>
  </body>
</html><|MERGE_RESOLUTION|>--- conflicted
+++ resolved
@@ -5,13 +5,8 @@
     <link rel="icon" type="image/svg+xml" href="/assets/ragbits-9U4hpuUb.svg" />
     <meta name="viewport" content="width=device-width, initial-scale=1.0" />
     <title>Ragbits</title>
-<<<<<<< HEAD
-    <script type="module" crossorigin src="/assets/index-cll_3ifM.js"></script>
-    <link rel="stylesheet" crossorigin href="/assets/index-DxlHc-HZ.css">
-=======
     <script type="module" crossorigin src="/assets/index-CNA7APJN.js"></script>
     <link rel="stylesheet" crossorigin href="/assets/index-D23L4yB9.css">
->>>>>>> 90b47275
   </head>
 
   <body class="h-full">
