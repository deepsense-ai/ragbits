# CHANGELOG

## Unreleased
<<<<<<< HEAD
- Add backend authentication (#761)
=======

## 1.2.0 (2025-08-01)
### Changed

- ragbits-core updated to version v1.2.0

>>>>>>> 1f9a3aef
- Update TailwindCSS, React, Vite, tailwind config (#742)
- Add images support in chat message, images gallery (#731)
- Add persistent user settings (#719)
- Send chat options under `user_settings` key (#721)
- Add feedback indicator to messages, allow `extensions` in chat messages (#722)
- Add unit tests for UI's core components (#717)
- Add share functionality with informative modal (#726)
- Add persisent chat history to the default UI using IndexedDB (#732)
- Redesign history UI, allowed enabling of client side history using config (#744)
- Allow parallel conversations in the UI (#749)
- Add missing typography plugin for TailwindCSS (#750)
- Add client routing with ability for plugins to define custom routes (#754)

## 1.1.0 (2025-07-09)

### Changed

- ragbits-core updated to version v1.1.0

- Add configurable user setting in Ragbits UI (#692)
- Live updates support for Python api client(#683)
- Synchronous and asynchronous Python api client (#647)
- Live updates support markdown (#684)
- Added custom styling for multiline and inline-code (#668)
- Changed toggling darkmode for tailwind class selector (#668)
- Loading indicator, delayed message buttons, integrated abort controller (#641)
- Added Eslint, Prettier & CI/CD for Ragbits API Clients (#604)
- Excluded API connection logic to 2 modules: ragbits-api-client and ragbits-api-client-react which implements hooks for ragbits-api-client (#582)
- CI/CD changes for new directory structure (#582)
- Move form definitions to JSONSchema (#616)
- Allow UI cutomization using config endpoint (#643)
- Add support for live updates and followup messages (#654)
- Fix invalid context structure in requests from FE (#663)
- Arrow Up and Arrow Down now cycle through sent messages in a terminal-like style (#667)
- Fix followup messages not sending (#680)
- Improve typing of TypeScript libraries (#681)
- New metrics in for RagbitsAPI (#615)
- Add debug panel with debug_mode field in config (#689)
- Restore relative URL handling for UI build (#699)
- Add integration tests for UI (#697)
- Use external store instead of context for history (#706)

## 1.0.0 (2025-06-04)

### Changed

- ragbits-core updated to version v1.0.0

## 0.20.1 (2025-06-04)

### Changed

- ragbits-core updated to version v0.20.1

## 0.20.0 (2025-06-03)

### Changed

- ragbits-core updated to version v0.20.0

- remove HeroUI Pro components (#557)
- refactor UI components to allow modifications (#579)
- Add setup method to ChatInterface (#586)
- Rebuild UI with new dependencies (#589)

## 0.19.1 (2025-05-27)

### Changed

- ragbits-core updated to version v0.19.1

- fix: dont import all persistence strategies in base file (#584)

## 0.19.0 (2025-05-27)

### Changed

- ragbits-core updated to version v0.19.0

- Add persistance component to save chat interactions from ragbits-chat (#556)
- Add conversation_id parameter to chat interface context (#556)
- Add uvicorn to dependencies (#578)
- Remove HeroUI Pro components (#557)

## 0.18.0 (2025-05-22)

### Changed

- ragbits-core updated to version v0.18.0

- updated ui build (#553)
- api integration improvements + history context changes (#552)
- feedback form integration (#540)

## 0.17.1 (2025-05-09)

### Changed

- ragbits-core updated to version v0.17.1

## 0.17.0 (2025-05-06)

### Changed

- ragbits-core updated to version v0.17.0

## 0.16.0 (2025-04-29)

### Changed

- ragbits-core updated to version v0.16.0

## 0.15.0 (2025-04-28)

### Changed

- ragbits-core updated to version v0.15.0

### Added

- Added support for state updates in chat interfaces with automatic signature generation (#537).

## 0.14.0 (2025-04-22)

### Changed

- ragbits-core updated to version v0.14.0

## 0.13.0 (2025-04-02)

### Changed

- ragbits-core updated to version v0.13.0

## 0.12.0 (2025-03-25)

### Changed

- ragbits-core updated to version v0.12.0

## 0.11.0 (2025-03-25)

### Changed

- ragbits-core updated to version v0.11.0

## 0.10.2 (2025-03-21)

### Changed

- ragbits-core updated to version v0.10.2

## 0.10.1 (2025-03-19)

### Changed

- ragbits-core updated to version v0.10.1

## 0.10.0 (2025-03-17)

### Changed

- ragbits-core updated to version v0.10.0

## 0.9.0 (2025-02-25)

### Changed

- ragbits-core updated to version v0.9.0
- Add support to persisting history of conversations using sqlalchemy (#354).

## 0.8.0 (2025-01-29)

### Changed

- ragbits-core updated to version v0.8.0

## 0.7.0 (2025-01-21)

### Changed

- ragbits-core updated to version v0.7.0

### Added

- Initial release of the package (#271).
- Added last message recontextualization (#271).<|MERGE_RESOLUTION|>--- conflicted
+++ resolved
@@ -1,16 +1,12 @@
 # CHANGELOG
 
 ## Unreleased
-<<<<<<< HEAD
 - Add backend authentication (#761)
-=======
 
 ## 1.2.0 (2025-08-01)
 ### Changed
 
 - ragbits-core updated to version v1.2.0
-
->>>>>>> 1f9a3aef
 - Update TailwindCSS, React, Vite, tailwind config (#742)
 - Add images support in chat message, images gallery (#731)
 - Add persistent user settings (#719)
