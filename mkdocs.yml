--- conflicted
+++ resolved
@@ -46,10 +46,7 @@
           - api_reference/core/llms.md
           - api_reference/core/embeddings.md
           - api_reference/core/vector-stores.md
-<<<<<<< HEAD
-=======
           - api_reference/core/hybrid.md
->>>>>>> 38b36b3a
           - api_reference/core/sources.md
       - Document Search:
           - api_reference/document_search/index.md
