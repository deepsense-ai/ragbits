# /// script
# requires-python = ">=3.10"
# dependencies = [
#     "ragbits-core[chroma,hf]",
#     "ragbits-document-search",
#     "ragbits-evaluate[relari]",
# ]
# ///
import logging
from pathlib import Path

from ragbits.evaluate.optimizer import Optimizer
from ragbits.evaluate.utils import log_optimization_to_file

logging.getLogger("LiteLLM").setLevel(logging.ERROR)
logging.getLogger("httpx").setLevel(logging.ERROR)

config = {
    "optimizer": {
        "direction": "maximize",
        "n_trials": 5,
        "max_retries_for_trial": 1,
    },
    "evaluator": {
        "evaluation": {
            "dataloader": {
                "type": "ragbits.evaluate.dataloaders.document_search:DocumentSearchDataLoader",
                "config": {
                    "source": {
                        "type": "ragbits.core.sources:HuggingFaceSource",
                        "config": {
                            "path": "deepsense-ai/synthetic-rag-dataset_v1.0",
                            "split": "train",
                        },
<<<<<<< HEAD
                    },
                },
            },
            "pipeline": {
                "type": "ragbits.evaluate.pipelines.document_search:DocumentSearchPipeline",
                "config": {
                    "vector_store": {
                        "type": "ragbits.core.vector_stores.chroma:ChromaVectorStore",
                        "config": {
                            "client": {
                                "type": "EphemeralClient",
                            },
                            "index_name": "baseline",
                            "embedder": {
                                "type": "ragbits.core.embeddings.litellm:LiteLLMEmbedder",
                                "config": {
                                    "model_name": "text-embedding-3-small",
                                    "default_options": {
                                        "dimensions": {
                                            "optimize": True,
                                            "range": [32, 512],
                                        },
=======
                        "index_name": "baseline",
                        "embedder": {
                            "type": "ragbits.core.embeddings.dense:LiteLLMEmbedder",
                            "config": {
                                "model": "text-embedding-3-small",
                                "default_options": {
                                    "dimensions": {
                                        "optimize": True,
                                        "range": [32, 512],
>>>>>>> bbe2bcac
                                    },
                                },
                            },
                        },
                    },
                    "parser_router": {
                        "txt": {
                            "type": "ragbits.document_search.ingestion.parsers.unstructured:UnstructuredDocumentParser",
                        },
                    },
                    "source": {
                        "type": "ragbits.core.sources:HuggingFaceSource",
                        "config": {
                            "path": "micpst/hf-docs",
                            "split": "train[:5]",
                        },
                    },
                },
            },
            "metrics": {
                "precision_recall_f1": {
                    "type": "ragbits.evaluate.metrics.document_search:DocumentSearchPrecisionRecallF1",
                    "config": {
                        "matching_strategy": {
                            "type": "RougeChunkMatch",
                            "config": {
                                "threshold": 0.5,
                            },
                        },
                    },
                },
            },
        },
    },
}


def main() -> None:
    """
    Runs the optimization process.
    """
    print("Starting optimization...")

    configs_with_scores = Optimizer.run_from_config(config)

    output_dir = log_optimization_to_file(configs_with_scores, Path("optimization"))
    print(f"Optimization results saved under directory: {output_dir}")


if __name__ == "__main__":
    main()<|MERGE_RESOLUTION|>--- conflicted
+++ resolved
@@ -32,7 +32,6 @@
                             "path": "deepsense-ai/synthetic-rag-dataset_v1.0",
                             "split": "train",
                         },
-<<<<<<< HEAD
                     },
                 },
             },
@@ -47,7 +46,7 @@
                             },
                             "index_name": "baseline",
                             "embedder": {
-                                "type": "ragbits.core.embeddings.litellm:LiteLLMEmbedder",
+                                "type": "ragbits.core.embeddings.dense:LiteLLMEmbedder",
                                 "config": {
                                     "model_name": "text-embedding-3-small",
                                     "default_options": {
@@ -55,17 +54,6 @@
                                             "optimize": True,
                                             "range": [32, 512],
                                         },
-=======
-                        "index_name": "baseline",
-                        "embedder": {
-                            "type": "ragbits.core.embeddings.dense:LiteLLMEmbedder",
-                            "config": {
-                                "model": "text-embedding-3-small",
-                                "default_options": {
-                                    "dimensions": {
-                                        "optimize": True,
-                                        "range": [32, 512],
->>>>>>> bbe2bcac
                                     },
                                 },
                             },
