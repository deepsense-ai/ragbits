--- conflicted
+++ resolved
@@ -2,14 +2,12 @@
 
 ## Unreleased
 
-<<<<<<< HEAD
 - Add tool_choice parameter to LLM interface (#738)
-=======
+
 ## 1.2.2 (2025-08-08)
 
 - Fix: rendering iterator arguments in Prompt (#768)
 - Fix: mypy not resolving PromptOutputT Type correctly (#772)
->>>>>>> e4e896fb
 
 ## 1.2.1 (2025-08-04)
 
