# CHANGELOG

## Unreleased

<<<<<<< HEAD
- Update audit imports (#427)
=======
## 0.17.1 (2025-05-09)

### Changed

- ragbits-core updated to version v0.17.1
>>>>>>> 2d02bb8f

## 0.17.0 (2025-05-06)

### Changed

- ragbits-core updated to version v0.17.0

- Add optional score override on reranking step (#544)
- Add score threshold to reranker options (#544)
- Add LLM reranker (#513)
- fix: fix passing score in DocumentSearch.search (#545)

## 0.16.0 (2025-04-29)

### Changed

- ragbits-core updated to version v0.16.0
- Retain information about the score from the vector database or reranker in Element class (#541)

## 0.15.0 (2025-04-28)

### Changed

- ragbits-core updated to version v0.15.0

## 0.14.0 (2025-04-22)

### Changed

- ragbits-core updated to version v0.14.0

- add docling document parser (#509)
- move sources from ragbits-document-search to ragbits-core (#496)
- fix union types validation in element enricher (#499)
- disable unstructured analytics due to performance issues (#521)

## 0.13.0 (2025-04-02)

### Changed

- ragbits-core updated to version v0.13.0
- DocumentSearch.ingest now raises IngestExecutionError when any errors are encountered during ingestion.

## 0.12.0 (2025-03-25)

### Changed

- ragbits-core updated to version v0.12.0
- BREAKING CHANGE: Providers and intermediate handlers refactored to parsers and enrichers (#419)

## 0.11.0 (2025-03-25)

### Changed

- ragbits-core updated to version v0.11.0
- Introduce picklable ingest error wrapper (#448)
- Add support for Git source to fetch files from Git repositories (#439)

## 0.10.2 (2025-03-21)

### Changed

- ragbits-core updated to version v0.10.2
- Remove obsolete ImageDescriber and llm from UnstructuredImageProvider (#430)
- Make SourceError and its subclasses picklable (#435)
- Allow for setting custom headers in WebSource (#437)

## 0.10.1 (2025-03-19)

### Changed

- ragbits-core updated to version v0.10.1
- BREAKING CHANGE: Renamed HttpSource to WebSource and changed property names (#420)
- Better error distinction for WebSource (#421)

## 0.10.0 (2025-03-17)

### Changed

- ragbits-core updated to version v0.10.0
- BREAKING CHANGE: Processing strategies refactored to ingest strategies (#394)
- Compability with the new Vector Store interface from ragbits-core (#288)
- Fix docstring formatting to resolve Griffe warnings
- Introduce intermediate image elements (#139)
- Add HTTP source type, which downloads a file from the provided URL (#397)
- added traceable

## 0.9.0 (2025-02-25)

### Changed

- ragbits-core updated to version v0.9.0
- Add MultiQueryRetrieval (#311).
- Add AWS S3 source integration (#339).
- Add Azure BlobStorage source integration (#340).

## 0.8.0 (2025-01-29)

### Added

- DocumentSearch ingest accepts now a simple string format to determine sources; for example gcs://bucket/* (#264).
- New CLI command to ingest documents (#305).
- Add support for rerankers library (#284).

### Changed

- ragbits-core updated to version v0.8.0

## 0.7.0 (2025-01-21)

### Added
- Add CLI command to perform search on DocumentSearch instance (#290).

### Changed

- New way to initialize DocumentSearch instances (#277).
- ragbits-core updated to version v0.7.0

## 0.6.0 (2024-12-27)

### Changed

- ragbits-core updated to version v0.6.0

## 0.5.1 (2024-12-09)

### Changed

- ragbits-core updated to version v0.5.1

## 0.5.0 (2024-12-05)

### Added

- Distributed ingestion with usage of https://www.ray.io/ (#207)
- Documents can be now replaced in existing VectorStore (#210)

### Changed

- ragbits-core updated to version v0.5.0
- Providers are now loaded dynamically (#219)

## 0.4.0 (2024-11-27)

### Added

- Add support for batch ingestion (#185).
- Ingesting images is now supported (#172).

### Changed

- ragbits-core updated to version v0.4.0

## 0.3.0 (2024-11-06)

### Added

- Add location metadata to documents ingested into DocumentSearch (#122).
- Add LiteLLM Reranker (#109).


### Changed

- ragbits-core updated to version v0.3.0
- refactor: Add dynamic loading for modules that depend on optional dependencies (#148).
- refactor: change the type in from_source method to Source (#156).
- refactor: unified API for text representations of Element models (#171).

## 0.2.0 (2024-10-23)

### Added

- Creation of DocumentSearch instances from config (#62).
- Automatic detection of document type (#99).
- LLM-based query rephrasing (#115).
- Batch ingestion from sources (#112).
- Add support to image formats (#121).
- Add HuggingFace sources (#106).

### Changed

- ragbits-core updated to version v0.2.0

## 0.1.0 (2024-10-08)

### Added

- Initial release of the package.
- Introduce core modules: documents, ingestion and retrival.
- Unstructured integration.<|MERGE_RESOLUTION|>--- conflicted
+++ resolved
@@ -2,15 +2,13 @@
 
 ## Unreleased
 
-<<<<<<< HEAD
 - Update audit imports (#427)
-=======
+
 ## 0.17.1 (2025-05-09)
 
 ### Changed
 
 - ragbits-core updated to version v0.17.1
->>>>>>> 2d02bb8f
 
 ## 0.17.0 (2025-05-06)
 
