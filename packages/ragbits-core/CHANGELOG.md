--- conflicted
+++ resolved
@@ -2,14 +2,11 @@
 
 ## Unreleased
 
-<<<<<<< HEAD
 - Integrate Weaviate vector store (#347)
-=======
 - Fix typing in LLM generate_streaming (#628)
 - Fix typing in LLM generate (#568)
 - Fix parsing functions with no arguments in convert_function_to_function_schema (#568)
 - Remove outdated quickstart ref from docstring (#565)
->>>>>>> ab415050
 - Add support for async component factories (#608)
 - Add function calling for LLMs (#533)
 - Add message update functions to BasePrompt (#648)
