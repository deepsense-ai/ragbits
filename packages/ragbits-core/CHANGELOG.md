# CHANGELOG

## Unreleased

<<<<<<< HEAD
- Added GoogleDrive support (#686)
=======
- Add LLM Usage to LLMResponseWithMetadata (#700)
>>>>>>> ab48c8a9
- Add support for batch generation (#608)

## 1.1.0 (2025-07-09)

- Integrate Weaviate vector store (#347)
- Remove numpy dependency (#666)
- Fix typing in LLM generate_streaming (#628)
- Fix typing in LLM generate (#568)
- Fix parsing functions with no arguments in convert_function_to_function_schema (#568)
- Remove outdated quickstart ref from docstring (#565)
- Add support for async component factories (#608)
- Add function calling for LLMs (#533)
- Add message update functions to BasePrompt (#648)
- Add Logfire integration to handle traces and metrics (#642)
- Clean up Overloads for Prompt (#650)
- Make ToolCall importable from ragbits.core.llms (#688)
- Support all metric types (#615)

## 1.0.0 (2025-06-04)

## 0.20.1 (2025-06-04)

## 0.20.0 (2025-06-03)

- Move BagOfTokens model_name / encoding_name parameters to init (#592)
- Update utils (#590)
- Resolve vector_size by PgVectorStore automatically (#588)
- Add get_vector_size method to all Embedders (#587)

## 0.19.1 (2025-05-27)

## 0.19.0 (2025-05-27)

- rename typevars InputT and OutputT to PromptInputT and PromptOutputT (#569)

## 0.18.0 (2025-05-22)

- Allow to limit VectorStore results by metadata (#564)
- Switch from imghdr to filetype for image file type check (#563)
- Remove prompt lab (#549)
- Add batched() helper method to utils (#555)
- Rename DocumentMeta create_text_document_from_literal to from_literal (#561)
- Adjust typing for DocumentSearch (#554)
- Add Prometheus & Grafana Monitoring for LLMs Using OpenTelemetry (#427)
- Restructure audit module (#427)

## 0.17.1 (2025-05-09)

- Fix Qdrant vector store failing on gRCP connection errors (#548)

## 0.17.0 (2025-05-06)

- Add token id lookup for LLMs (#513)
- Allow custom source and element classes to be auto-imported (#343)
- Make HuggingFaceSource row optional (#529)
- Allow Source to be constructed from config (#529)

## 0.16.0 (2025-04-29)

## 0.15.0 (2025-04-28)
- Allow using sparse embeddings with Qdrant and local vector stores (#493)
- Add support for sparse embeddings in the Pgvector Vector Store (#493)
- Added secret key environment variable / generation for signatures across ragbits packages (#537)
- Fix source interface definition (#535)

## 0.14.0 (2025-04-22)

- Image embeddings in PgVectorStore (#495)
- Add PgVectorStore to vector store integration tests (#495)
- Add new fusion strategies for the hybrid vector store: RRF and DBSF (#413)
- move sources from ragbits-document-search to ragbits-core (#496)
- adding connection check to Azure get_blob_service (#502)
- modify LocalEmbedder to use sentence-transformers instead of torch (#508)

## 0.13.0 (2025-04-02)
- Make the score in VectorStoreResult consistent (always bigger is better)
- Add router option to LiteLLMEmbedder (#440)
- Make LLM / Embedder APIs consistent (#463)
- New methods in Prompt class for appending conversation history (#480)
- Fix: make unflatten_dict symmetric to flatten_dict (#461)
- Cost and capabilities config for custom litellm models (#481)

## 0.12.0 (2025-03-25)
- Allow Prompt class to accept the asynchronous response_parser. Change the signature of parse_response method.
- Fix from_config for LiteLLM class (#441)
- Fix Qdrant vector store serialization (#419)

## 0.11.0 (2025-03-25)
- Add HybridSearchVectorStore which can aggregate results from multiple VectorStores (#412)

## 0.10.2 (2025-03-21)

## 0.10.1 (2025-03-19)

- Better handling of cases when text and image embeddings are mixed in VectorStore

## 0.10.0 (2025-03-17)

- BREAKING CHANGE: Vector Stores are now responsible for creating embeddings (#288)
- Qdrant vector store can now be serialized during Ray processing (#394)
- Improve cli trace handler
- Add traceable to some method
- Add support for images in few shot prompts (#155)
- Add instruction on how to use local servers for LLMs (#395).
- Introduce intermediate image elements (#139)
- Correct typos in doc strings (#398)
- Enable GPU support and (un)pickling for fastembed embedders (#409).

## 0.9.0 (2025-02-25)

- Add support to fastembed dense & sparse embeddings.
- Rename "default configuration" to "preferred configuration" (#361).
- Allow to pass str or dict to LLM.generate() (#286)
- Fix: changed variable type from Filter to WhereQuery in the Qdrant vector store in list method.
- Rename all embedders to have `Embedder` in their name (instead of `Embeddings`).

## 0.8.0 (2025-01-29)

### Added

- Add support for pgvector as VectorStore (#267).

## 0.7.0 (2025-01-21)

### Added

- Add nice-looking CLI logging for audit module (#273).
- Add support for returning metadata from LLMs (#274).

### Changed

- Fix: limiting in qdrant vector store (#282).
- Refactor: remove LLM client abstraction and lift it up to LLM (#270).

## 0.6.0 (2024-12-27)

### Added

- Add option to pass LiteLLM router to LLM instances (#262).
- Add commands to browse vector stores (#244).

### Changed

- Implement generic Options class (#248).
- Fix LiteLLM crash in python 3.13 (#245).

## 0.5.1 (2024-12-09)

### Changed

- Refactor: added standardized way to create ragbits objects from config (#233).

## 0.5.0 (2024-12-05)

### Added

- Default LLM factory when configuration is not provided (#209).
- Add remove operation to VectorStore (#210).
- Install litellm package by default (#236).

## 0.4.0 (2024-11-27)

### Added

- Add support for Qdrant VectorStore (#163).
- Add streaming interface to LLMs (#188).
- Better images support in Prompt abstractions (#201).


## 0.3.0 (2024-11-06)

### Added

- Observability toolset, with initial support to export traces to OpenTelemetry (#168)
- CLI commands to render / exec prompts (#146)
- Support of images in Prompt abstractions (#149)
- Support for different MetadataStores in VectorStore (#144)
- Now LLMs can be configured separately for vision, text and structured. (#153)

### Changed

- refactor: Add dynamic loading for modules that depend on optional dependencies (#148).
- refactor: Refactor vector store public API. (#151)

## 0.2.0 (2024-10-23)

### Added

- Project README.md (#103).
- Listing entries API for VectorStores (#138).
- Overrides for prompt discovery configurable in `pyproject.toml` file (#101).
- Default LLM factory configurable in `pyproject.toml` file (#101).

### Changed

- Fixed bug in chromadb while returning multiple records (#117).
- Fixed bug in prompt rendering for some pydantic models (#137).

## 0.1.0 (2024-10-08)

### Added

- Initial release of the package.
- Introduce core components: Prompts, LLMs, Embedder and VectorStores.
- `Prompt` class integration with promptfoo.
- LiteLLM integration.
- ChromaDB integration.
- Prompts lab.
- Prompts autodiscovery.<|MERGE_RESOLUTION|>--- conflicted
+++ resolved
@@ -2,11 +2,8 @@
 
 ## Unreleased
 
-<<<<<<< HEAD
 - Added GoogleDrive support (#686)
-=======
 - Add LLM Usage to LLMResponseWithMetadata (#700)
->>>>>>> ab48c8a9
 - Add support for batch generation (#608)
 
 ## 1.1.0 (2025-07-09)
