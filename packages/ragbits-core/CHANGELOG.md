--- conflicted
+++ resolved
@@ -4,14 +4,11 @@
 
 ## 0.15.0 (2025-04-28)
 - Allow using sparse embeddings with Qdrant and local vector stores (#493)
-<<<<<<< HEAD
-- Configured source and element classes are auto-imported (#343)
-=======
 - Add support for sparse embeddings in the Pgvector Vector Store (#493)
 - Added secret key environment variable / generation for signatures across ragbits packages (#537)
 
 - Fix source interface definition (#535)
->>>>>>> 9d9d8227
+- Configured source and element classes are auto-imported (#343)
 
 ## 0.14.0 (2025-04-22)
 
