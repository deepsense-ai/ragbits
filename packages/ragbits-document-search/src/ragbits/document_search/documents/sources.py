--- conflicted
+++ resolved
@@ -141,7 +141,7 @@
 
         return path
 
-<<<<<<< HEAD
+    @requires_dependencies(["gcloud.aio.storage"], "gcs")
     @classmethod
     async def list_sources(cls, bucket: str, prefix: str = "") -> list["GCSSource"]:
         """
@@ -157,16 +157,13 @@
         Raises:
             ImportError: If the required 'gcloud-aio-storage' package is not installed
         """
-        if not HAS_GCLOUD_AIO:
-            raise ImportError("You need to install the 'gcloud-aio-storage' package to use Google Cloud Storage")
-
         async with Storage() as client:
             objects = await client.list_objects(bucket, params={"prefix": prefix})
             sources = []
             for obj in objects["items"]:
                 sources.append(cls(bucket=bucket, object_name=obj["name"]))
             return sources
-=======
+
 
 class HuggingFaceSource(Source):
     """
@@ -239,5 +236,4 @@
         Path(local_dir_env)
         if (local_dir_env := os.getenv(LOCAL_STORAGE_DIR_ENV)) is not None
         else Path(tempfile.gettempdir()) / "ragbits"
-    )
->>>>>>> bf7d2c68
+    )