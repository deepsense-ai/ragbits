<<<<<<< HEAD

=======
>>>>>>> de78074d
from ragbits.document_search.documents.element import Element
from ragbits.document_search.retrieval.rerankers.base import Reranker


class NoopReranker(Reranker):
    """A no-op reranker that does not change the order of the chunks.
    """

    @staticmethod
    def rerank(chunks: list[Element]) -> list[Element]:
<<<<<<< HEAD
        """No reranking, returning the same chunks as in input.
=======
        """
        No reranking, returning the same chunks as in input.
>>>>>>> de78074d

        Args:
            chunks: The chunks to rerank.

        Returns:
            The reranked chunks.
        """
        return chunks<|MERGE_RESOLUTION|>--- conflicted
+++ resolved
@@ -1,23 +1,16 @@
-<<<<<<< HEAD
-
-=======
->>>>>>> de78074d
 from ragbits.document_search.documents.element import Element
 from ragbits.document_search.retrieval.rerankers.base import Reranker
 
 
 class NoopReranker(Reranker):
-    """A no-op reranker that does not change the order of the chunks.
+    """
+    A no-op reranker that does not change the order of the chunks.
     """
 
     @staticmethod
     def rerank(chunks: list[Element]) -> list[Element]:
-<<<<<<< HEAD
-        """No reranking, returning the same chunks as in input.
-=======
         """
         No reranking, returning the same chunks as in input.
->>>>>>> de78074d
 
         Args:
             chunks: The chunks to rerank.
