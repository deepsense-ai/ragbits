<<<<<<< HEAD
import contextlib
from collections.abc import Iterable, Mapping
from typing import cast
=======
import asyncio
from collections.abc import Callable, Coroutine, Iterable, Mapping
from typing import Any, cast
>>>>>>> fce9ae26
from uuid import UUID

import httpx
import qdrant_client
from qdrant_client import AsyncQdrantClient, models
from qdrant_client.models import Distance, FieldCondition, Filter, MatchValue, VectorParams
from typing_extensions import Self

from ragbits.core.audit import trace, traceable
from ragbits.core.embeddings.base import Embedder
from ragbits.core.utils.config_handling import ObjectContructionConfig, import_by_path
from ragbits.core.utils.dict_transformations import flatten_dict
from ragbits.core.vector_stores.base import (
    EmbeddingType,
    VectorStoreEntry,
    VectorStoreOptions,
    VectorStoreOptionsT,
    VectorStoreResult,
    VectorStoreWithExternalEmbedder,
    WhereQuery,
)


class QdrantVectorStore(VectorStoreWithExternalEmbedder[VectorStoreOptions]):
    """
    Vector store implementation using [Qdrant](https://qdrant.tech).
    """

    options_cls = VectorStoreOptions

    def __init__(
        self,
        client: AsyncQdrantClient,
        index_name: str,
        embedder: Embedder,
        distance_method: Distance = Distance.COSINE,
        default_options: VectorStoreOptions | None = None,
    ) -> None:
        """
        Constructs a new QdrantVectorStore instance.

        Args:
            client: An instance of the Qdrant client.
            index_name: The name of the index.
            embedder: The embedder to use for converting entries to vectors.
            distance_method: The distance metric to use when creating the collection.
            default_options: The default options for querying the vector store.
        """
        super().__init__(
            default_options=default_options,
            embedder=embedder,
        )
        self._client = client
        self._index_name = index_name
        self._distance_method = distance_method

    def __reduce__(self) -> tuple[Callable, tuple]:
        """
        Enables the QdrantVectorStore to be pickled and unpickled.

        Returns:
            The tuple of function and its arguments that allows reconstruction of the QdrantVectorStore.
        """

        def _reconstruct(
            client_params: dict,
            index_name: str,
            embedder: Embedder,
            distance_method: Distance,
            default_options: VectorStoreOptions,
            embedding_name_text: str,
            embedding_name_image: str,
        ) -> QdrantVectorStore:
            return QdrantVectorStore(
                client=AsyncQdrantClient(**client_params),
                index_name=index_name,
                embedder=embedder,
                distance_method=distance_method,
                default_options=default_options,
                embedding_name_text=embedding_name_text,
                embedding_name_image=embedding_name_image,
            )

        return (
            _reconstruct,
            (
                self._client._init_options,
                self._index_name,
                self._embedder,
                self._distance_method,
                self.default_options,
                self._embedding_name_text,
                self._embedding_name_image,
            ),
        )

    @classmethod
    def from_config(cls, config: dict) -> Self:
        """
        Initializes the class with the provided configuration.

        Args:
            config: A dictionary containing configuration details for the class.

        Returns:
            An instance of the class initialized with the provided configuration.
        """
        client_options = ObjectContructionConfig.model_validate(config["client"])
        client_cls = import_by_path(client_options.type, qdrant_client)
        if "limits" in client_options.config:
            limits = httpx.Limits(**client_options.config["limits"])
            client_options.config["limits"] = limits
        config["client"] = client_cls(**client_options.config)
        return super().from_config(config)

    @staticmethod
    def _detect_vector_size(vectors: Iterable[Mapping[str, list[float]]]) -> int:
        """
        Detects the size of the vectors from the input. Assumes all vectors have the same size.
        """
        for vector_map in vectors:
            for vector in vector_map.values():
                return len(vector)
        raise ValueError("No vectors found in the input")

<<<<<<< HEAD
    @staticmethod
    def _internal_id(entry_id: UUID, embedding_type: EmbeddingType) -> UUID:
        return UUID(int=entry_id.int + list(EmbeddingType).index(embedding_type))

    @traceable
=======
>>>>>>> fce9ae26
    async def store(self, entries: list[VectorStoreEntry]) -> None:
        """
        Stores vector entries in the Qdrant collection.

        Args:
            entries: List of VectorStoreEntry objects to store

        Raises:
            QdrantException: If upload to collection fails.
        """
        with trace(
            entries=entries,
            index_name=self._index_name,
            distance_method=self._distance_method,
            embedder=repr(self._embedder),
            embedder_for_text=self._embedding_name_text,
            embedder_for_image=self._embedding_name_image,
        ):
            if not entries:
                return

            embeddings: dict = await self._create_embeddings(entries)

            if not await self._client.collection_exists(self._index_name):
                vector_size = self._detect_vector_size(embeddings.values())
                await self._client.create_collection(
                    collection_name=self._index_name,
                    vectors_config={
                        name: VectorParams(size=vector_size, distance=self._distance_method)
                        for name in [self._embedding_name_text, self._embedding_name_image]
                    },
                )

<<<<<<< HEAD
        if not await self._client.collection_exists(self._index_name):
            vector_size = self._detect_vector_size(embeddings.values())
            await self._client.create_collection(
                collection_name=self._index_name,
                vectors_config=VectorParams(size=vector_size, distance=self._distance_method),
            )

        points = (
            models.PointStruct(
                id=str(self._internal_id(entry.id, embedding_type)),
                vector=embeddings[entry.id][embedding_type],
                payload=entry.model_dump(exclude_none=True),
            )
            for entry in entries
            for embedding_type in EmbeddingType
            if entry.id in embeddings and embedding_type in embeddings[entry.id]
        )
=======
            points = (
                models.PointStruct(
                    id=str(entry.id),
                    vector=embeddings[entry.id],
                    payload=entry.model_dump(exclude_none=True),
                )
                for entry in entries
                if entry.id in embeddings
            )

            self._client.upload_points(
                collection_name=self._index_name,
                points=points,
                wait=True,
            )
>>>>>>> fce9ae26

    async def retrieve(
        self, text: str | None = None, image: bytes | None = None, options: VectorStoreOptionsT | None = None
    ) -> list[VectorStoreResult]:
        """
        Retrieves entries from the Qdrant collection based on vector similarity.

        Args:
            text: The text to query the vector store with.
            image: The image to query the vector store with.
            options: The options for querying the vector store.

        Returns:
            The retrieved entries.
        """
        merged_options = (self.default_options | options) if options else self.default_options
        score_threshold = 1 - merged_options.max_distance if merged_options.max_distance else None
<<<<<<< HEAD

        if image and text:
            raise ValueError("Either text or image should be provided, not both.")

        if text:
            vector = await self._embedder.embed_text([text])
        elif image:
            vector = await self._embedder.embed_image([image])
        else:
            raise ValueError("Either text or image should be provided.")

        query_results = await self._client.query_points(
            collection_name=self._index_name,
            query=vector[0],
            limit=merged_options.k * 2,  # *2 to account for possible duplicates
            score_threshold=score_threshold,
            with_payload=True,
            with_vectors=True,
        )

        results: list[VectorStoreResult] = []
        seen_ids = set()
        for point in query_results.points:
            entry = VectorStoreEntry.model_validate(point.payload)
            if entry.id in seen_ids:
                continue
            seen_ids.add(entry.id)

            results.append(
                VectorStoreResult(
                    entry=entry,
                    score=point.score,
                    vector=cast(list[float], point.vector),
                )
            )

            if len(results) >= merged_options.k:
                break

        return results
=======
        with trace(
            text=text,
            image=image,
            options=merged_options,
            index_name=self._index_name,
            distance_method=self._distance_method,
            embedder=repr(self._embedder),
            embedder_for_text=self._embedding_name_text,
            embedder_for_image=self._embedding_name_image,
        ) as outputs:
            vector_coroutines: list[Coroutine[Any, Any, list[list[float]]]] = []
            if text:
                vector_coroutines.append(self._embedder.embed_text([text]))
            if image:
                vector_coroutines.append(self._embedder.embed_image([image]))

            if not vector_coroutines:
                raise ValueError("Either text or image should be provided.")

            query_vectors = await asyncio.gather(*vector_coroutines)

            # TODO: Come up with a better way to query both image and text vectors
            # FusionQuery boosts entries that appear in both lists, i.e. those
            # that contain both text and image, which is probably not what we want.
            query_results = await self._client.query_points(
                prefetch=[
                    models.Prefetch(
                        query=vector[0],
                        using=name,
                    )
                    for vector in query_vectors
                    for name in [self._embedding_name_text, self._embedding_name_image]
                ],
                collection_name=self._index_name,
                query=models.FusionQuery(fusion=models.Fusion.DBSF),
                limit=merged_options.k,
                score_threshold=score_threshold,
                with_payload=True,
                with_vectors=True,
            )

            results: list[VectorStoreResult] = []

            for point in query_results.points:
                if not isinstance(point.vector, dict):
                    raise ValueError(f"For payload {point.payload}, vector is not a dict: {point.vector}")
                vector: dict = point.vector
                results.append(
                    VectorStoreResult(
                        entry=VectorStoreEntry.model_validate(point.payload),
                        score=point.score,
                        vectors=vector,
                    )
                )
            outputs.retrieved_entries = results
            return results
>>>>>>> fce9ae26

    async def remove(self, ids: list[UUID]) -> None:
        """
        Remove entries from the vector store.

        Args:
            ids: The list of entries' IDs to remove.

        Raises:
            ValueError: If collection named `self._index_name` is not present in the vector store.
        """
<<<<<<< HEAD
        with contextlib.suppress(KeyError):  # it's ok if a point already doesn't exist
            await self._client.delete(
                collection_name=self._index_name,
                points_selector=models.PointIdsList(
                    points=[
                        str(self._internal_id(id, embedding_type)) for id in ids for embedding_type in EmbeddingType
                    ],
=======
        with trace(ids=ids, index_name=self._index_name):
            await self._client.delete(
                collection_name=self._index_name,
                points_selector=models.PointIdsList(
                    points=[str(id) for id in ids],
>>>>>>> fce9ae26
                ),
            )

    @staticmethod
    def _create_qdrant_filter(where: WhereQuery) -> Filter:
        """
        Creates the QdrantFilter from the given WhereQuery.

        Args:
            where: The WhereQuery to filter.

        Returns:
            The created filter.
        """
        where = flatten_dict(where)  # type: ignore

        return Filter(
            must=[
                FieldCondition(key=f"metadata.{key}", match=MatchValue(value=cast(str | int | bool, value)))
                for key, value in where.items()
            ]
        )

    @traceable
    async def list(
        self,
        where: WhereQuery | None = None,
        limit: int | None = None,
        offset: int = 0,
    ) -> list[VectorStoreEntry]:
        """
        List entries from the vector store. The entries can be filtered, limited and offset.

        Args:
            where: Conditions for filtering results.
                Reference: https://qdrant.tech/documentation/concepts/filtering
            limit: The maximum number of entries to return.
            offset: The number of entries to skip.

        Returns:
            The entries.

        Raises:
            MetadataNotFoundError: If the metadata is not found.
        """
        with trace(where=where, index_name=self._index_name, limit=limit, offset=offset) as outputs:
            collection_exists = await self._client.collection_exists(collection_name=self._index_name)
            if not collection_exists:
                return []

            limit = limit or (await self._client.count(collection_name=self._index_name)).count

            qdrant_filter = self._create_qdrant_filter(where) if where else None

<<<<<<< HEAD
        results = await self._client.query_points(
            collection_name=self._index_name,
            query_filter=qdrant_filter,
            limit=limit,
            offset=offset,
            with_payload=True,
            with_vectors=True,
        )

        vs_results = [VectorStoreEntry.model_validate(point.payload) for point in results.points]
        deduplicated_results = list({r.id: r for r in vs_results}.values())

        return deduplicated_results
=======
            results = await self._client.query_points(
                collection_name=self._index_name,
                query_filter=qdrant_filter,
                limit=limit,
                offset=offset,
                with_payload=True,
                with_vectors=True,
            )
            outputs.listed_entries = [VectorStoreEntry.model_validate(point.payload) for point in results.points]
            return outputs.listed_entries
>>>>>>> fce9ae26
<|MERGE_RESOLUTION|>--- conflicted
+++ resolved
@@ -1,12 +1,6 @@
-<<<<<<< HEAD
 import contextlib
-from collections.abc import Iterable, Mapping
+from collections.abc import Callable, Iterable, Mapping
 from typing import cast
-=======
-import asyncio
-from collections.abc import Callable, Coroutine, Iterable, Mapping
-from typing import Any, cast
->>>>>>> fce9ae26
 from uuid import UUID
 
 import httpx
@@ -15,7 +9,7 @@
 from qdrant_client.models import Distance, FieldCondition, Filter, MatchValue, VectorParams
 from typing_extensions import Self
 
-from ragbits.core.audit import trace, traceable
+from ragbits.core.audit import trace
 from ragbits.core.embeddings.base import Embedder
 from ragbits.core.utils.config_handling import ObjectContructionConfig, import_by_path
 from ragbits.core.utils.dict_transformations import flatten_dict
@@ -86,8 +80,6 @@
                 embedder=embedder,
                 distance_method=distance_method,
                 default_options=default_options,
-                embedding_name_text=embedding_name_text,
-                embedding_name_image=embedding_name_image,
             )
 
         return (
@@ -98,8 +90,6 @@
                 self._embedder,
                 self._distance_method,
                 self.default_options,
-                self._embedding_name_text,
-                self._embedding_name_image,
             ),
         )
 
@@ -132,14 +122,10 @@
                 return len(vector)
         raise ValueError("No vectors found in the input")
 
-<<<<<<< HEAD
     @staticmethod
     def _internal_id(entry_id: UUID, embedding_type: EmbeddingType) -> UUID:
         return UUID(int=entry_id.int + list(EmbeddingType).index(embedding_type))
 
-    @traceable
-=======
->>>>>>> fce9ae26
     async def store(self, entries: list[VectorStoreEntry]) -> None:
         """
         Stores vector entries in the Qdrant collection.
@@ -155,8 +141,6 @@
             index_name=self._index_name,
             distance_method=self._distance_method,
             embedder=repr(self._embedder),
-            embedder_for_text=self._embedding_name_text,
-            embedder_for_image=self._embedding_name_image,
         ):
             if not entries:
                 return
@@ -167,39 +151,18 @@
                 vector_size = self._detect_vector_size(embeddings.values())
                 await self._client.create_collection(
                     collection_name=self._index_name,
-                    vectors_config={
-                        name: VectorParams(size=vector_size, distance=self._distance_method)
-                        for name in [self._embedding_name_text, self._embedding_name_image]
-                    },
+                    vectors_config=VectorParams(size=vector_size, distance=self._distance_method),
                 )
 
-<<<<<<< HEAD
-        if not await self._client.collection_exists(self._index_name):
-            vector_size = self._detect_vector_size(embeddings.values())
-            await self._client.create_collection(
-                collection_name=self._index_name,
-                vectors_config=VectorParams(size=vector_size, distance=self._distance_method),
-            )
-
-        points = (
-            models.PointStruct(
-                id=str(self._internal_id(entry.id, embedding_type)),
-                vector=embeddings[entry.id][embedding_type],
-                payload=entry.model_dump(exclude_none=True),
-            )
-            for entry in entries
-            for embedding_type in EmbeddingType
-            if entry.id in embeddings and embedding_type in embeddings[entry.id]
-        )
-=======
             points = (
                 models.PointStruct(
-                    id=str(entry.id),
-                    vector=embeddings[entry.id],
+                    id=str(self._internal_id(entry.id, embedding_type)),
+                    vector=embeddings[entry.id][embedding_type],
                     payload=entry.model_dump(exclude_none=True),
                 )
                 for entry in entries
-                if entry.id in embeddings
+                for embedding_type in EmbeddingType
+                if entry.id in embeddings and embedding_type in embeddings[entry.id]
             )
 
             self._client.upload_points(
@@ -207,7 +170,6 @@
                 points=points,
                 wait=True,
             )
->>>>>>> fce9ae26
 
     async def retrieve(
         self, text: str | None = None, image: bytes | None = None, options: VectorStoreOptionsT | None = None
@@ -225,48 +187,6 @@
         """
         merged_options = (self.default_options | options) if options else self.default_options
         score_threshold = 1 - merged_options.max_distance if merged_options.max_distance else None
-<<<<<<< HEAD
-
-        if image and text:
-            raise ValueError("Either text or image should be provided, not both.")
-
-        if text:
-            vector = await self._embedder.embed_text([text])
-        elif image:
-            vector = await self._embedder.embed_image([image])
-        else:
-            raise ValueError("Either text or image should be provided.")
-
-        query_results = await self._client.query_points(
-            collection_name=self._index_name,
-            query=vector[0],
-            limit=merged_options.k * 2,  # *2 to account for possible duplicates
-            score_threshold=score_threshold,
-            with_payload=True,
-            with_vectors=True,
-        )
-
-        results: list[VectorStoreResult] = []
-        seen_ids = set()
-        for point in query_results.points:
-            entry = VectorStoreEntry.model_validate(point.payload)
-            if entry.id in seen_ids:
-                continue
-            seen_ids.add(entry.id)
-
-            results.append(
-                VectorStoreResult(
-                    entry=entry,
-                    score=point.score,
-                    vector=cast(list[float], point.vector),
-                )
-            )
-
-            if len(results) >= merged_options.k:
-                break
-
-        return results
-=======
         with trace(
             text=text,
             image=image,
@@ -274,56 +194,46 @@
             index_name=self._index_name,
             distance_method=self._distance_method,
             embedder=repr(self._embedder),
-            embedder_for_text=self._embedding_name_text,
-            embedder_for_image=self._embedding_name_image,
         ) as outputs:
-            vector_coroutines: list[Coroutine[Any, Any, list[list[float]]]] = []
+            if image and text:
+                raise ValueError("Either text or image should be provided, not both.")
+
             if text:
-                vector_coroutines.append(self._embedder.embed_text([text]))
-            if image:
-                vector_coroutines.append(self._embedder.embed_image([image]))
-
-            if not vector_coroutines:
+                vector = await self._embedder.embed_text([text])
+            elif image:
+                vector = await self._embedder.embed_image([image])
+            else:
                 raise ValueError("Either text or image should be provided.")
 
-            query_vectors = await asyncio.gather(*vector_coroutines)
-
-            # TODO: Come up with a better way to query both image and text vectors
-            # FusionQuery boosts entries that appear in both lists, i.e. those
-            # that contain both text and image, which is probably not what we want.
             query_results = await self._client.query_points(
-                prefetch=[
-                    models.Prefetch(
-                        query=vector[0],
-                        using=name,
-                    )
-                    for vector in query_vectors
-                    for name in [self._embedding_name_text, self._embedding_name_image]
-                ],
                 collection_name=self._index_name,
-                query=models.FusionQuery(fusion=models.Fusion.DBSF),
-                limit=merged_options.k,
+                query=vector[0],
+                limit=merged_options.k * 2,  # *2 to account for possible duplicates
                 score_threshold=score_threshold,
                 with_payload=True,
                 with_vectors=True,
             )
 
-            results: list[VectorStoreResult] = []
-
+            outputs.results = []
+            seen_ids = set()
             for point in query_results.points:
-                if not isinstance(point.vector, dict):
-                    raise ValueError(f"For payload {point.payload}, vector is not a dict: {point.vector}")
-                vector: dict = point.vector
-                results.append(
+                entry = VectorStoreEntry.model_validate(point.payload)
+                if entry.id in seen_ids:
+                    continue
+                seen_ids.add(entry.id)
+
+                outputs.results.append(
                     VectorStoreResult(
-                        entry=VectorStoreEntry.model_validate(point.payload),
+                        entry=entry,
                         score=point.score,
-                        vectors=vector,
+                        vector=cast(list[float], point.vector),
                     )
                 )
-            outputs.retrieved_entries = results
-            return results
->>>>>>> fce9ae26
+
+                if len(outputs.results) >= merged_options.k:
+                    break
+
+            return outputs.results
 
     async def remove(self, ids: list[UUID]) -> None:
         """
@@ -335,21 +245,16 @@
         Raises:
             ValueError: If collection named `self._index_name` is not present in the vector store.
         """
-<<<<<<< HEAD
-        with contextlib.suppress(KeyError):  # it's ok if a point already doesn't exist
+        with (
+            trace(ids=ids, index_name=self._index_name),
+            contextlib.suppress(KeyError),  # it's ok if a point already doesn't exist
+        ):
             await self._client.delete(
                 collection_name=self._index_name,
                 points_selector=models.PointIdsList(
                     points=[
                         str(self._internal_id(id, embedding_type)) for id in ids for embedding_type in EmbeddingType
                     ],
-=======
-        with trace(ids=ids, index_name=self._index_name):
-            await self._client.delete(
-                collection_name=self._index_name,
-                points_selector=models.PointIdsList(
-                    points=[str(id) for id in ids],
->>>>>>> fce9ae26
                 ),
             )
 
@@ -373,7 +278,6 @@
             ]
         )
 
-    @traceable
     async def list(
         self,
         where: WhereQuery | None = None,
@@ -404,21 +308,6 @@
 
             qdrant_filter = self._create_qdrant_filter(where) if where else None
 
-<<<<<<< HEAD
-        results = await self._client.query_points(
-            collection_name=self._index_name,
-            query_filter=qdrant_filter,
-            limit=limit,
-            offset=offset,
-            with_payload=True,
-            with_vectors=True,
-        )
-
-        vs_results = [VectorStoreEntry.model_validate(point.payload) for point in results.points]
-        deduplicated_results = list({r.id: r for r in vs_results}.values())
-
-        return deduplicated_results
-=======
             results = await self._client.query_points(
                 collection_name=self._index_name,
                 query_filter=qdrant_filter,
@@ -427,6 +316,8 @@
                 with_payload=True,
                 with_vectors=True,
             )
-            outputs.listed_entries = [VectorStoreEntry.model_validate(point.payload) for point in results.points]
-            return outputs.listed_entries
->>>>>>> fce9ae26
+
+            vs_results = [VectorStoreEntry.model_validate(point.payload) for point in results.points]
+            outputs.results = list({r.id: r for r in vs_results}.values())
+
+            return outputs.results