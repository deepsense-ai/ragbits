# How to Set Preferred Components for Your Project

## Introduction
When you use Ragbits in your project, you can set the preferred components for different component types (like embedders, vector stores, LLMs, etc.) in the project configuration. Typically, there are many different implementations for each type of component, and each implementation has its own configuration. Ragbits allows you to choose the implementation you prefer for each type of component and the configuration to be used along with it.

In this guide, you will learn two methods of setting the preferred components for your project: [by a factory function](#by-a-factory-function) and [by a YAML configuration file](#by-a-yaml-configuration-file). Preferred components are used automatically by the [Ragbits CLI](../../cli/main.md), and you will also learn [how to use them in your own code](#using-the-preferred-components). At the end of the guide, you will find a [list of component types](#list-of-component-types) for which you can set the preferred configuration.

## Setting the Preferred Components
You can specify the component preferences in two different ways: either by providing a factory function that creates the preferred instance of the component or by providing a YAML configuration file that contains the preferred configuration.

### By a Factory Function
To set the preferred component using a factory function, you need to create a function that takes no arguments and returns an instance of the component. You then set the full Python path to this function in the `[tool.ragbits.core.component_preference_factories]` section of your project's `pyproject.toml` file.

For example, to designate [`QdrantVectorStore`][ragbits.core.vector_stores.qdrant.QdrantVectorStore] (with an in-memory `AsyncQdrantClient`) as the preferred vector store implementation, you can create a factory function like this:

```python
from ragbits.core.vector_stores import QdrantVectorStore
from ragbits.core.embeddings.litellm import LiteLLMEmbedder
from qdrant_client import AsyncQdrantClient

def get_qdrant_vector_store():
    return QdrantVectorStore(
        client=AsyncQdrantClient(location=":memory:"),
        index_name="my_index",
        embedder=LiteLLMEmbedder(),
    )
```

Then, you set the full Python path to this function in the `[tool.ragbits.core.component_preference_factories]` section of your project's `pyproject.toml` file:

```toml
[tool.ragbits.core.component_preference_factories]
vector_store = "my_project.get_qdrant_vector_store"
```

The key `vector_store` is the name of the component type for which you are setting the preferred configuration. To see all possible component types, refer to the [List of Component Types](#list-of-component-types) section below. The `[tool.ragbits.core.component_preference_factories]` may contain multiple keys, each corresponding to a different component type. For example:

```toml
[tool.ragbits.core.component_preference_factories]
vector_store = "my_project.get_qdrant_vector_store"
embedder = "my_project.get_litellm_embedder"
```

<a name="llm-configuration"></a>
!!! info "LLM Specific Configuration"
    Ragbits can distinguish between LLMs, depending on their capabilities. You can use a special `[tool.ragbits.core.llm_preference_factories]` section in your `pyproject.toml` file to set the preferred LLM factory functions for different types of LLMs. For example:

    ```toml
    [tool.ragbits.core.llm_preference_factories]
    text = "my_project.get_text_llm"
    vision = "my_project.get_vision_llm"
    structured_output = "my_project.get_structured_output_llm"
    ```

    The keys in the `[tool.ragbits.core.llm_preference_factories]` section are the names of the LLM types for which you are setting the preferred configuration. The possible LLM types are `text`, `vision`, and `structured_output`. The values are the full Python paths to the factory functions that create instances of the LLMs.

### By a YAML Configuration File
To set the preferred components using a YAML configuration file, you need to create a YAML file that contains the preferred configuration for different types of components. You then set the path to this file in the `[tool.ragbits.core]` section of your project's `pyproject.toml` file.

For example, to designate [`QdrantVectorStore`][ragbits.core.vector_stores.qdrant.QdrantVectorStore] (with an in-memory `AsyncQdrantClient`) as the preferred vector store implementation, you can create a YAML file like this:

```yaml
vector_store:
  type: QdrantVectorStore
  config:
    client:
      location: ":memory:"
    index_name: my_index
    embedder:
      type: LiteLLMEmbedder
```

Then, you set the path to this file as `component_preference_config_path` in the `[tool.ragbits.core]` section of your project's `pyproject.toml` file:

```toml
[tool.ragbits.core]
component_preference_config_path = "preferred_instances.yaml"
```

<<<<<<< HEAD
Each key in the YAML configuration file corresponds to a different [component type](#list-of-component-types). The value of each key is a dictionary with up to two keys: `type` and `config`. The `type` key is the name of the preferred component implementation, and the optional `config` key is the configuration to be used with the component. The configuration is specific to each component type and implementation and corresponds to the arguments of the component's constructor.

When using subclasses built into Ragbits, you can use either the name of the class alone (like the `QdrantVectorStore` in the example above) or the full Python path to the class (like `ragbits.core.vector_stores.QdrantVectorStore`). For other classes (like your own custom implementations of Ragbits components), you must use the full Python path.
=======
When using subclasses built into Ragbits, you can use either the name of the class alone (like the [`QdrantVectorStore`][ragbits.core.vector_stores.qdrant.QdrantVectorStore] in the example above) or the full Python path to the class (like `ragbits.core.vector_stores.QdrantVectorStore`). For other classes (like your own custom implementations of Ragbits components), you must use the full Python path.
>>>>>>> 6637b47a

In the example, the `vector_store` key is the name of the component type for which you are setting the preferred component. To see all possible component types, refer to the [List of Component Types](#list-of-component-types). The YAML configuration may contain multiple keys, each corresponding to a different component type. For example:

```yaml
vector_store:
  type: QdrantVectorStore
  config:
    client:
      location: ":memory:"
    index_name: my_index
    embedder:
      type: LiteLLMEmbedder

rephraser:
  type: NoopQueryRephraser
```

<a name="ds-configuration"></a>
!!! info "`DocumentSearch` Specific Configuration"
    While you can provide `DocumentSearch` with a preferred configuration in the same way as other components (by setting the `document_search` key in the YAML configuration file), there is also a shortcut. If you don't provide a preferred configuration for `DocumentSearch` explicitly, it will look for your project's preferences regarding all the components that `DocumentSearch` needs (like `vector_store`, `provider`, `rephraser`, `reranker`, etc.) and create a `DocumentSearch` instance with your preferred components. This way, you don't have to configure those components twice (once for `DocumentSearch` and once for the component itself).

    This is an example of a YAML configuration file that sets the preferred configuration for `DocumentSearch` explicitly:

    ```yaml
    document_search:
      type: DocumentSearch
      config:
        rephraser:
          type: NoopQueryRephraser
        vector_store:
          type: InMemoryVectorStore
          config:
            embedder:
              type: NoopEmbedder
    ```

    This is an example of a YAML configuration file that sets the preferred configuration for `DocumentSearch` implicitly:

    ```yaml
    rephraser:
      type: NoopQueryRephraser
    vector_store:
      type: InMemoryVectorStore
      config:
        embedder:
          type: NoopEmbedder
    ```

    In both cases, `DocumentSearch` will use `NoopEmbedder` as the preferred embedder and `InMemoryVectorStore` as the preferred vector store.

## Using the Preferred Components
Preferred components are used automatically by the [Ragbits CLI](../../cli/main.md). The `ragbits` commands that work on components (like [`ragbits vector-store`](../../cli/main.md#ragbits-vector-store), [`ragbits document-search`](../../cli/main.md#ragbits-document-search), etc.) will use the component preferred for the given type unless instructed otherwise.

You can also retrieve preferred components in your own code by instantiating the component using the `preferred_subclass()` factory method of [the base class of the given component type](#list-of-component-types). This method will automatically create an instance of the preferred implementation of the component with the configuration you have set.

For example, the code below will create an instance of the default vector store implementation with the default configuration (as long as you have [set the default vector store in the project configuration](#how-to-set-preferred-components-for-your-project)):

```python
from ragbits.core.vector_stores import VectorStore

vector_store = VectorStore.preferred_subclass()
```

Note that [`VectorStore`][ragbits.core.vector_stores.base.VectorStore] itself is an abstract class, so the instance created by `preferred_subclass()` will be an instance of one of the concrete subclasses of [`VectorStore`][ragbits.core.vector_stores.base.VectorStore] that you have set as the preferred in the project configuration.

<a name="llm-usage"></a>
!!! note "LLM Specific Usage"
    If you [set the preferred LLM factory functions](#llm-configuration) in the project configuration, you can use the `get_preferred_llm()` function to create an instance of the preferred LLM for a given type. For example:

    ```python
    from ragbits.core.llms.factory import get_preferred_llm, LLMType

    text_llm = get_preferred_llm(LLMType.TEXT)  # one of: TEXT, VISION, STRUCTURED_OUTPUT
    ```

### List of Component Types
This is the list of component types for which you can set a preferred configuration:

| Key                  | Package                   | Base class                                        | Notes                                        |
|----------------------|---------------------------|---------------------------------------------------|----------------------------------------------|
| `embedder`           | `ragbits-core`            | [`Embedder`][ragbits.core.embeddings.Embedder]    |                                              |
| `llm`                | `ragbits-core`            | [`LLM`][ragbits.core.llms.LLM]                    | Specifics: [Configuration](#llm-configuration), [Usage](#llm-usage)|
| `vector_store`       | `ragbits-core`            | [`VectorStore`][ragbits.core.vector_stores.base.VectorStore]|                                          |
| `history_compressor` | `ragbits-conversations`   | [`ConversationHistoryCompressor`][ragbits.conversations.history.compressors.base.ConversationHistoryCompressor]|          |
| `document_search`    | `ragbits-document-search` | [`DocumentSearch`][ragbits.document_search.DocumentSearch]| Specifics: [Configuration](#ds-configuration)|
| `provider`           | `ragbits-document-search` | [`BaseProvider`][ragbits.document_search.ingestion.providers.base.BaseProvider]|                                              |
| `rephraser`          | `ragbits-document-search` | [`QueryRephraser`][ragbits.document_search.retrieval.rephrasers.QueryRephraser]|                                          |
| `reranker`           | `ragbits-document-search` | [`Reranker`][ragbits.document_search.retrieval.rerankers.base.Reranker]|                                               |<|MERGE_RESOLUTION|>--- conflicted
+++ resolved
@@ -77,13 +77,10 @@
 component_preference_config_path = "preferred_instances.yaml"
 ```
 
-<<<<<<< HEAD
 Each key in the YAML configuration file corresponds to a different [component type](#list-of-component-types). The value of each key is a dictionary with up to two keys: `type` and `config`. The `type` key is the name of the preferred component implementation, and the optional `config` key is the configuration to be used with the component. The configuration is specific to each component type and implementation and corresponds to the arguments of the component's constructor.
 
-When using subclasses built into Ragbits, you can use either the name of the class alone (like the `QdrantVectorStore` in the example above) or the full Python path to the class (like `ragbits.core.vector_stores.QdrantVectorStore`). For other classes (like your own custom implementations of Ragbits components), you must use the full Python path.
-=======
 When using subclasses built into Ragbits, you can use either the name of the class alone (like the [`QdrantVectorStore`][ragbits.core.vector_stores.qdrant.QdrantVectorStore] in the example above) or the full Python path to the class (like `ragbits.core.vector_stores.QdrantVectorStore`). For other classes (like your own custom implementations of Ragbits components), you must use the full Python path.
->>>>>>> 6637b47a
+
 
 In the example, the `vector_store` key is the name of the component type for which you are setting the preferred component. To see all possible component types, refer to the [List of Component Types](#list-of-component-types). The YAML configuration may contain multiple keys, each corresponding to a different component type. For example:
 
