# CHANGELOG

## Unreleased

- Remove numpy dependency (#666)
- Fix typing in LLM generate_streaming (#628)
- Fix typing in LLM generate (#568)
- Fix parsing functions with no arguments in convert_function_to_function_schema (#568)
- Remove outdated quickstart ref from docstring (#565)
- Add support for async component factories (#608)
- Add function calling for LLMs (#533)
<<<<<<< HEAD
- Add support for batch generation (#608)
=======
- Add message update functions to BasePrompt (#648)
- Add Logfire integration to handle traces and metrics (#642)
>>>>>>> 48469b56

## 1.0.0 (2025-06-04)

## 0.20.1 (2025-06-04)

## 0.20.0 (2025-06-03)

- Move BagOfTokens model_name / encoding_name parameters to init (#592)
- Update utils (#590)
- Resolve vector_size by PgVectorStore automatically (#588)
- Add get_vector_size method to all Embedders (#587)

## 0.19.1 (2025-05-27)

## 0.19.0 (2025-05-27)

- rename typevars InputT and OutputT to PromptInputT and PromptOutputT (#569)

## 0.18.0 (2025-05-22)

- Allow to limit VectorStore results by metadata (#564)
- Switch from imghdr to filetype for image file type check (#563)
- Remove prompt lab (#549)
- Add batched() helper method to utils (#555)
- Rename DocumentMeta create_text_document_from_literal to from_literal (#561)
- Adjust typing for DocumentSearch (#554)
- Add Prometheus & Grafana Monitoring for LLMs Using OpenTelemetry (#427)
- Restructure audit module (#427)

## 0.17.1 (2025-05-09)

- Fix Qdrant vector store failing on gRCP connection errors (#548)

## 0.17.0 (2025-05-06)

- Add token id lookup for LLMs (#513)
- Allow custom source and element classes to be auto-imported (#343)
- Make HuggingFaceSource row optional (#529)
- Allow Source to be constructed from config (#529)

## 0.16.0 (2025-04-29)

## 0.15.0 (2025-04-28)
- Allow using sparse embeddings with Qdrant and local vector stores (#493)
- Add support for sparse embeddings in the Pgvector Vector Store (#493)
- Added secret key environment variable / generation for signatures across ragbits packages (#537)
- Fix source interface definition (#535)

## 0.14.0 (2025-04-22)

- Image embeddings in PgVectorStore (#495)
- Add PgVectorStore to vector store integration tests (#495)
- Add new fusion strategies for the hybrid vector store: RRF and DBSF (#413)
- move sources from ragbits-document-search to ragbits-core (#496)
- adding connection check to Azure get_blob_service (#502)
- modify LocalEmbedder to use sentence-transformers instead of torch (#508)

## 0.13.0 (2025-04-02)
- Make the score in VectorStoreResult consistent (always bigger is better)
- Add router option to LiteLLMEmbedder (#440)
- Make LLM / Embedder APIs consistent (#463)
- New methods in Prompt class for appending conversation history (#480)
- Fix: make unflatten_dict symmetric to flatten_dict (#461)
- Cost and capabilities config for custom litellm models (#481)

## 0.12.0 (2025-03-25)
- Allow Prompt class to accept the asynchronous response_parser. Change the signature of parse_response method.
- Fix from_config for LiteLLM class (#441)
- Fix Qdrant vector store serialization (#419)

## 0.11.0 (2025-03-25)
- Add HybridSearchVectorStore which can aggregate results from multiple VectorStores (#412)

## 0.10.2 (2025-03-21)

## 0.10.1 (2025-03-19)

- Better handling of cases when text and image embeddings are mixed in VectorStore

## 0.10.0 (2025-03-17)

- BREAKING CHANGE: Vector Stores are now responsible for creating embeddings (#288)
- Qdrant vector store can now be serialized during Ray processing (#394)
- Improve cli trace handler
- Add traceable to some method
- Add support for images in few shot prompts (#155)
- Add instruction on how to use local servers for LLMs (#395).
- Introduce intermediate image elements (#139)
- Correct typos in doc strings (#398)
- Enable GPU support and (un)pickling for fastembed embedders (#409).

## 0.9.0 (2025-02-25)

- Add support to fastembed dense & sparse embeddings.
- Rename "default configuration" to "preferred configuration" (#361).
- Allow to pass str or dict to LLM.generate() (#286)
- Fix: changed variable type from Filter to WhereQuery in the Qdrant vector store in list method.
- Rename all embedders to have `Embedder` in their name (instead of `Embeddings`).

## 0.8.0 (2025-01-29)

### Added

- Add support for pgvector as VectorStore (#267).

## 0.7.0 (2025-01-21)

### Added

- Add nice-looking CLI logging for audit module (#273).
- Add support for returning metadata from LLMs (#274).

### Changed

- Fix: limiting in qdrant vector store (#282).
- Refactor: remove LLM client abstraction and lift it up to LLM (#270).

## 0.6.0 (2024-12-27)

### Added

- Add option to pass LiteLLM router to LLM instances (#262).
- Add commands to browse vector stores (#244).

### Changed

- Implement generic Options class (#248).
- Fix LiteLLM crash in python 3.13 (#245).

## 0.5.1 (2024-12-09)

### Changed

- Refactor: added standardized way to create ragbits objects from config (#233).

## 0.5.0 (2024-12-05)

### Added

- Default LLM factory when configuration is not provided (#209).
- Add remove operation to VectorStore (#210).
- Install litellm package by default (#236).

## 0.4.0 (2024-11-27)

### Added

- Add support for Qdrant VectorStore (#163).
- Add streaming interface to LLMs (#188).
- Better images support in Prompt abstractions (#201).


## 0.3.0 (2024-11-06)

### Added

- Observability toolset, with initial support to export traces to OpenTelemetry (#168)
- CLI commands to render / exec prompts (#146)
- Support of images in Prompt abstractions (#149)
- Support for different MetadataStores in VectorStore (#144)
- Now LLMs can be configured separately for vision, text and structured. (#153)

### Changed

- refactor: Add dynamic loading for modules that depend on optional dependencies (#148).
- refactor: Refactor vector store public API. (#151)

## 0.2.0 (2024-10-23)

### Added

- Project README.md (#103).
- Listing entries API for VectorStores (#138).
- Overrides for prompt discovery configurable in `pyproject.toml` file (#101).
- Default LLM factory configurable in `pyproject.toml` file (#101).

### Changed

- Fixed bug in chromadb while returning multiple records (#117).
- Fixed bug in prompt rendering for some pydantic models (#137).

## 0.1.0 (2024-10-08)

### Added

- Initial release of the package.
- Introduce core components: Prompts, LLMs, Embedder and VectorStores.
- `Prompt` class integration with promptfoo.
- LiteLLM integration.
- ChromaDB integration.
- Prompts lab.
- Prompts autodiscovery.
<|MERGE_RESOLUTION|>--- conflicted
+++ resolved
@@ -9,12 +9,9 @@
 - Remove outdated quickstart ref from docstring (#565)
 - Add support for async component factories (#608)
 - Add function calling for LLMs (#533)
-<<<<<<< HEAD
 - Add support for batch generation (#608)
-=======
 - Add message update functions to BasePrompt (#648)
 - Add Logfire integration to handle traces and metrics (#642)
->>>>>>> 48469b56
 
 ## 1.0.0 (2025-06-04)
 
