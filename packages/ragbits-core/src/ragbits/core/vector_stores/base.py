--- conflicted
+++ resolved
@@ -127,11 +127,7 @@
 
 class EmbeddingType(Enum):
     """
-<<<<<<< HEAD
-    Types of embeddings supported by the vector store.
-=======
     Types of embeddings supported by vector stores
->>>>>>> 3517cb96
     """
 
     TEXT = "text"
